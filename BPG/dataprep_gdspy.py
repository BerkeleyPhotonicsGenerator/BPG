import gdspy
import time
import numpy as np
import sys
import shapely.geometry
import logging

from BPG.photonic_objects import PhotonicRect, PhotonicPolygon, PhotonicRound
from math import ceil, sqrt
from typing import TYPE_CHECKING, Tuple, List, Union, Dict, Any, Optional

if TYPE_CHECKING:
    from BPG.photonic_core import PhotonicTechInfo
    from bag.layout.routing import RoutingGrid

################################################################################
# define parameters for testing
################################################################################


MAX_SIZE = sys.maxsize
dataprep_logger = logging.getLogger('dataprep')


class Dataprep:
    def __init__(self,
                 photonic_tech_info: "PhotonicTechInfo",
                 grid: "RoutingGrid",
                 flat_content_list_by_layer,
                 flat_content_list_separate,
                 is_lsf: bool = False,
                 ):
        """

        Parameters
        ----------
        photonic_tech_info
        grid
        flat_content_list_by_layer
        flat_content_list_separate
        is_lsf : bool = False
            True if the Dataprep object is being used for LSF dataprep flow.
            False if the Dataprep object is being used for standard dataprep.

        """
        self.photonic_tech_info: PhotonicTechInfo = photonic_tech_info
        self.grid = grid
        self.flat_content_list_by_layer: Dict[Tuple(str, str), Tuple] = flat_content_list_by_layer
        self.flat_content_list_separate = flat_content_list_separate
        self.is_lsf = is_lsf

        self.global_grid_size = self.photonic_tech_info.global_grid_size
        self.global_rough_grid_size = self.photonic_tech_info.global_rough_grid_size

        # TODO: Figure out proper operation precision. Should it be related to grid size?
        self.global_operation_precision = self.global_grid_size / 10
        self.global_clean_up_grid_size = self.global_grid_size / 10
        # TODO: make sure we set tolerance properly. larger numbers will cut off acute angles more when oversizing
        self.offset_tolerance = 4.35250
        self.do_cleanup = True

        # In skill, all shapes are created already-manhattanized.
        # Either we must do this (and can then set GLOBAL_DO_MANH_AT_BEGINNING to false, or must manhattanize here to
        #  replicate skill dataprep output)
        self.GLOBAL_DO_MANH_AT_BEGINNING = True
        # SKILL has GLOBAL_DO_MANH_DURING_OP as True. Only used during rad (and rouo?) for both skill and gdspy
        # implementations
        self.GLOBAL_DO_MANH_DURING_OP = True

        # True to ensure that final shape will be on a Manhattan grid. If GLOBAL_DO_MANH_AT_BEGINNING
        # and GLOBAL_DO_MANH_DURING_OP are set,
        # GLOBAL_DO_FINAL_MANH can be False, and we should still have Manhattanized shapes on Manhattan grid
        # if function implentations are correct
        self.GLOBAL_DO_FINAL_MANH = False

<<<<<<< HEAD
        # cache list of polygons
        self.polygon_cache_list = []
=======
        # Initialize dataprep related structures
        # Dictionary of layer-keyed gdspy polygonset shapes
        self.flat_gdspy_polygonsets_by_layer: Dict[Tuple(str, str), Union[gdspy.PolygonSet, gdspy.Polygon]] = {}
        # Dictionary of layer-keyed polygon point-lists (lists of points comprising the polygons on the layer)
        self.post_dataprep_polygon_pointlist_by_layer: Dict[Tuple(str, str), Any] = {}  # TODO: Fix Any
        # BAG style content list after dataprep
        self.post_dataprep_flat_content_list: List[Tuple] = []

        # Dataprep custom configuration
        self.dataprep_ignore_list: List[Tuple] = self.photonic_tech_info.dataprep_routine_data.get(
            'dataprep_ignore_list', [])
        self.dataprep_bypass_list: List[Tuple] = self.photonic_tech_info.dataprep_routine_data.get(
            'dataprep_bypass_list', [])
        if self.dataprep_ignore_list is None:
            self.dataprep_ignore_list = []
        if self.dataprep_bypass_list is None:
            self.dataprep_bypass_list = []

        # Load the dataprep operations list and OUUO list
        if self.is_lsf:
            self.dataprep_groups = self.photonic_tech_info.lsf_export_parameters.get('dataprep_groups', [])
            self.ouuo_list = self.photonic_tech_info.lsf_export_parameters.get('over_under_under_over', [])
        else:
            self.dataprep_groups = self.photonic_tech_info.dataprep_routine_data.get('dataprep_groups', [])
            self.ouuo_list = self.photonic_tech_info.dataprep_routine_data.get('over_under_under_over', [])

        if self.dataprep_groups is None:
            self.dataprep_groups = []
        if self.ouuo_list is None:
            self.ouuo_list = []
>>>>>>> 51f6f579

    ################################################################################
    # clean up functions for coordinate lists and gdspy objects
    ################################################################################
    @staticmethod
    def cleanup_delete(coords_list_in,  # type: Union[List[Tuple[float, float]], np.ndarray]
                       eps_grid=1e-4,  # type: float
                       ):
        # type: (...) -> np.ndarray
        """

        Parameters
        ----------
        coords_list_in : Union[List[Tuple[float, float]], np.ndarray]
            The list of x-y coordinates composing a polygon shape
        eps_grid :
            grid resolution below which points are considered to be the same

        Returns
        -------
        delete_array : np.ndarray
            Numpy array of bools telling whether to delete the coordinate or not
        """

        if isinstance(coords_list_in, np.ndarray):
            coords_list_in = coords_list_in
        else:
            coords_list_in = np.array(coords_list_in)

        coord_set_lsh = np.roll(coords_list_in, -1, axis=0)
        coord_set_rsh = np.roll(coords_list_in, 1, axis=0)

        vec_l = coord_set_lsh - coords_list_in
        vec_r = coords_list_in - coord_set_rsh

        dx_l = vec_l[:, 0]
        dy_l = vec_l[:, 1]
        dx_r = vec_r[:, 0]
        dy_r = vec_r[:, 1]

        dx_l_abs = np.abs(dx_l)
        dy_l_abs = np.abs(dy_l)
        dx_r_abs = np.abs(dx_r)
        dy_r_abs = np.abs(dy_r)

        same_with_left = np.logical_and(dx_l_abs < eps_grid, dy_l_abs < eps_grid)
        same_with_right = np.logical_and(dx_r_abs < eps_grid, dy_r_abs < eps_grid)
        diff_from_lr = np.logical_not(np.logical_or(same_with_left, same_with_right))

        """
        if x&y coords are accurate, we should have dy2_acc/dx2_acc = dy1_acc/dx1_acc
        equivalent to    dx1_acc * dy2_acc =dx2_acc * dy1_acc,
        because of inaccuracy in float numbers, we have
        |dx1 * dy2 - dx2 * dy1| = |(dx1_acc + err1) * (dy2_acc + err2) - (dx2_acc + err3) * (dy1_acc + err4)|
                               ~ |dx1 * err2 + dy2 * err1 - dx2 * err4 - dy1 * err3|
                               < sum(|dx1|, |dx2|, |dy1|, |dy2|) * |err_max|
        
        # error_abs = np.abs(dx_l * dy_r - dx_r * dy_l)
        # in_line = error_abs  < eps_grid * (dx_l_abs + dy_l_abs + dx_r_abs + dy_r_abs)
        """
        in_line = np.logical_or(np.logical_and(dx_l_abs < eps_grid, dx_r_abs < eps_grid),
                                np.logical_and(dy_l_abs < eps_grid, dy_r_abs < eps_grid))

        # situation 1: the point is the same with its left neighbor
        # situation 2: the point is not the same with its neighbors, but it is in a line with them
        delete_array = np.logical_or(same_with_left, np.logical_and(in_line, diff_from_lr))

        return delete_array

    def coords_cleanup(self,
                       coords_list_in,  # type: Union[List[Tuple[float, float]], np.ndarray]
                       eps_grid=1e-4,  # type: float
                       ):
        # type (...) -> List[Tuple[float, float]]
        """
        clean up coordinates in the list that are redundant or harmful for following Shapely functions
    
        Parameters
        ----------
        coords_list_in : Union[List[Tuple[float, float]], np.ndarray]
            list of coordinates that enclose a polygon
        eps_grid : float
            a size smaller than the resolution grid size,
            if the difference of x/y coordinates of two points is smaller than it,
            these two points should actually share the same x/y coordinate

        Returns
        ----------
        coords_set_out : np.ndarray
            The cleaned coordinate set
        """
        dataprep_logger.debug(f'in coords_cleanup, coords_list_in: {coords_list_in}')

        if isinstance(coords_list_in, np.ndarray):
            coord_set_out = coords_list_in
        else:
            coord_set_out = np.array(coords_list_in)

        delete_array = self.cleanup_delete(coord_set_out, eps_grid=eps_grid)
        not_cleaned = np.sum(delete_array) > 0

        # in some cases, some coordinates become on the line if the following coord is deleted,
        # need to loop until no coord is deleted during one loop
        while not_cleaned:
            select_array = np.logical_not(delete_array)
            coord_set_out = coord_set_out[select_array]
            delete_array = self.cleanup_delete(coord_set_out, eps_grid=eps_grid)
            not_cleaned = np.sum(delete_array) > 0

        dataprep_logger.debug(f'in coords_cleanup, coord_set_out: {coord_set_out}')

        return coord_set_out

    def dataprep_cleanup_gdspy(self,
                               polygon,  # type: Union[gdspy.Polygon, gdspy.PolygonSet, None]
                               do_cleanup=True  # type: bool
                               ):
        # type: (...) -> Union[gdspy.Polygon, gdspy.PolygonSet, None]
        """
        Clean up a gdspy Polygon/PolygonSet by performing offset with size = 0
    
        First offsets by size 0 with precision higher than the global grid size.
        Then calls an explicit rounding function to the grid size.
        This is done because it is unclear how the clipper/gdspy library handles precision
    
        Parameters
        ----------
        polygon : Union[gdspy.Polygon, gdspy.PolygonSet]
            The polygon to clean
        do_cleanup : bool
            True to perform the cleanup. False will return input polygon unchanged
        Returns
        -------
        clean_polygon : Union[gdspy.Polygon, gdspy.PolygonSet]
            The cleaned up polygon
        """

        if do_cleanup:
            if polygon is None:
                clean_polygon = None
            elif isinstance(polygon, (gdspy.Polygon, gdspy.PolygonSet)):
                clean_polygon = gdspy.offset(
                    polygons=polygon,
                    distance=0,
                    tolerance=self.offset_tolerance,
                    max_points=MAX_SIZE,
                    join_first=True,
                    precision=self.global_clean_up_grid_size,
                )

                clean_coords = []
                if isinstance(clean_polygon, gdspy.Polygon):
                    clean_coords = self.global_grid_size * np.round(clean_polygon.points / self.global_grid_size, 0)
                    clean_polygon = gdspy.Polygon(points=clean_coords)
                elif isinstance(clean_polygon, gdspy.PolygonSet):
                    for poly in clean_polygon.polygons:
                        clean_coords.append(self.global_grid_size * np.round(poly / self.global_grid_size, 0))
                    clean_polygon = gdspy.PolygonSet(polygons=clean_coords)

            else:
                raise ValueError('input polygon must be a gdspy.Polygon, gdspy.PolygonSet or NonType')

        else:
            clean_polygon = polygon

        return clean_polygon

    ################################################################################
    # type-converting functions for coordlist/gdspy/shapely
    ################################################################################
    @staticmethod
    def coord_to_shapely(
            pos_neg_list_list,  # type: Tuple[List[List[Tuple[float, float]]], List[List[Tuple[float, float]]]]
    ):
        # type: (...) -> Union[shapely.geometry.Polygon, shapely.geometry.MultiPolygon]
        """
        Converts list of coordinate lists into shapely polygon objects
    
        Parameters
        ----------
        pos_neg_list_list :
            The tuple of positive and negative lists of coordinate lists
    
        Returns
        -------
        polygon_out : Union[Polygon, Multipolygon]
            The Shapely representation of the polygon
        """
        pos_coord_list_list = pos_neg_list_list[0]
        neg_coord_list_list = pos_neg_list_list[1]

        polygon_out = shapely.geometry.Polygon(pos_coord_list_list[0]).buffer(0, cap_style=3, join_style=2)

        if len(pos_coord_list_list) > 1:
            for pos_coord_list in pos_coord_list_list[1:]:
                polygon_pos = shapely.geometry.Polygon(pos_coord_list).buffer(0, cap_style=3, join_style=2)
                polygon_out = polygon_out.union(polygon_pos)
        if len(neg_coord_list_list):
            for neg_coord_list in neg_coord_list_list:
                polygon_neg = shapely.geometry.Polygon(neg_coord_list).buffer(0, cap_style=3, join_style=2)
                polygon_out = polygon_out.difference(polygon_neg)

        return polygon_out

    def dataprep_coord_to_gdspy(
            self,
            pos_neg_list_list: Tuple[List[List[Tuple[float, float]]], List[List[Tuple[float, float]]]],
            manh_grid_size: float,
            do_manh: bool,  # TODO: Remove this argument?
    ) -> Union[gdspy.Polygon, gdspy.PolygonSet]:
        """
        Converts list of polygon coordinate lists into GDSPY polygon objects
        The expected input list will be a list of all polygons on a given layer
    
        Parameters
        ----------
        pos_neg_list_list : Tuple[List, List]
            A tuple containing two lists: the list of positive polygon shapes and the list of negative polygon shapes.
            Each polygon shape is a list of point tuples
        manh_grid_size : float
            The Manhattanization grid size
        do_manh : bool
            True to perform Manhattanization
    
        Returns
        -------
        polygon_out : Union[gdspy.Polygon, gdspy.PolygonSet]
            The gdpsy.Polygon formatted polygons
        """
        pos_coord_list_list = pos_neg_list_list[0]
        neg_coord_list_list = pos_neg_list_list[1]

        polygon_out = self.dataprep_cleanup_gdspy(gdspy.PolygonSet(pos_coord_list_list),
                                                  do_cleanup=self.do_cleanup)
        if len(neg_coord_list_list):
            polygon_neg = self.dataprep_cleanup_gdspy(gdspy.PolygonSet(neg_coord_list_list),
                                                      do_cleanup=self.do_cleanup)
            polygon_out = self.dataprep_cleanup_gdspy(
                gdspy.fast_boolean(polygon_out, polygon_neg, 'not',
                                   precision=self.global_operation_precision,
                                   max_points=MAX_SIZE),
                do_cleanup=self.do_cleanup
            )

        polygon_out = self.gdspy_manh(polygon_out, manh_grid_size=manh_grid_size, do_manh=do_manh)

        # TODO: is the cleanup necessary
        # Offset by 0 to clean up shape
        polygon_out = self.dataprep_cleanup_gdspy(
            polygon_out,
            do_cleanup=self.do_cleanup
        )

        return polygon_out

    def shapely_to_gdspy_polygon(self,
                                 polygon_shapely,  # type: shapely.geometry.Polygon
                                 ):
        # type: (...) -> gdspy.Polygon
        """
        Converts the shapely representation of a polygon to a gdspy representation

        Parameters
        ----------
        polygon_shapely : shapely.geometry.Polygon
            The shapely representation of the polygon

        Returns
        -------
        polygon_gdspy : gdspy.Polygon
            The gdspy representation of the polygon
        """
        if not isinstance(polygon_shapely, shapely.geometry.Polygon):
            raise ValueError("input must be a Shapely Polygon")
        else:
            ext_coord_list = list(zip(*polygon_shapely.exterior.coords.xy))
            polygon_gdspy = gdspy.Polygon(ext_coord_list)
            if len(polygon_shapely.interiors):
                for interior in polygon_shapely.interiors:
                    int_coord_list = list(zip(*interior.coords.xy))
                    polygon_gdspy_int = gdspy.Polygon(int_coord_list)

                    polygon_gdspy = self.dataprep_cleanup_gdspy(
                        gdspy.fast_boolean(polygon_gdspy, polygon_gdspy_int,
                                           'not',
                                           max_points=MAX_SIZE,
                                           precision=self.global_operation_precision),
                        do_cleanup=self.do_cleanup
                    )
            else:
                pass
            return polygon_gdspy

    def shapely_to_gdspy(self,
                         geom_shapely,  # type: Union[shapely.geometry.Polygon, shapely.geometry.MultiPolygon]
                         ):
        # type: (...) -> Union[gdspy.Polygon, gdspy.PolygonSet]
        """
        Convert the shapely representation of a polygon/multipolygon into the gdspy representation of the
        polygon/polygonset

        Parameters
        ----------
        geom_shapely : Union[Polygon, MultiPolygon]
            The shapely representation of the polygon

        Returns
        -------
        polygon_gdspy : Union[gdspy.Polygon, gdspy.PolygonSet]
            The gdspy representation of the polygon
        """
        if isinstance(geom_shapely, shapely.geometry.Polygon):
            return self.shapely_to_gdspy_polygon(geom_shapely)
        elif isinstance(geom_shapely, shapely.geometry.MultiPolygon):
            polygon_gdspy = self.shapely_to_gdspy_polygon(geom_shapely[0])
            for polygon_shapely in geom_shapely[1:]:
                polygon_gdspy_append = self.shapely_to_gdspy_polygon(polygon_shapely)

                polygon_gdspy = self.dataprep_cleanup_gdspy(
                    gdspy.fast_boolean(polygon_gdspy, polygon_gdspy_append,
                                       'or',
                                       max_points=MAX_SIZE,
                                       precision=self.global_operation_precision),
                    do_cleanup=self.do_cleanup)

            return polygon_gdspy
        else:
            raise ValueError("input must be a Shapely Polygon or a Shapely MultiPolygon")

    def polyop_gdspy_to_point_list(self,
                                   polygon_gdspy_in,  # type: Union[gdspy.Polygon, gdspy.PolygonSet]
                                   fracture=True,  # type: bool
                                   do_manh=True,  # type: bool
                                   manh_grid_size=None,  # type: Optional[float]
                                   ):
        # type: (...) -> List[List[Tuple[float, float]]]
        """
        Converts the gdspy representation of the polygon into a list of fractured polygon point lists

        Parameters
        ----------
        polygon_gdspy_in : Union[gdspy.Polygon, gdspy.PolygonSet]
            The gdspy polygons to be converted to lists of coordinates
        fracture : bool
            True to fracture shapes
        do_manh : bool
            True to perform Manhattanization
        manh_grid_size : float
            The Manhattanization grid size

        Returns
        -------
        output_list_of_coord_lists : List[List[Tuple[float, float]]]
            A list containing the polygon point lists that compose the input gdspy polygon
        """

        if manh_grid_size is None:
            manh_grid_size = self.global_grid_size
        # TODO: Consider doing fracture to precision 0.0004, rounding explicitly to 0.001, then cleaning up duplicates

        if do_manh:
            start = time.time()
            polygon_gdspy_in = self.gdspy_manh(polygon_gdspy_in, manh_grid_size=manh_grid_size, do_manh=do_manh)
            end = time.time()
            dataprep_logger.debug(f'polyop_gdspy_to_point_list: gdspy_manh took: {end-start}s')

        if fracture:
            start = time.time()
            # TODO: Magic numbers
            polygon_gdspy = polygon_gdspy_in.fracture(max_points=4094, precision=self.global_grid_size)
            end = time.time()
            dataprep_logger.debug(f'polyop_gdspy_to_point_list: fracturing took: {end-start}s')
        else:
            polygon_gdspy = polygon_gdspy_in

        output_list_of_coord_lists = []
        if isinstance(polygon_gdspy, gdspy.Polygon):
            output_list_of_coord_lists = [np.round(polygon_gdspy.points, 3)]
            # TODO: Magic number. round based on layout_unit and resolution

            non_manh_edge = self.not_manh(polygon_gdspy.points)
            if non_manh_edge:
                print('Warning: a non-Manhattanized polygon is created in polyop_gdspy_to_point_list, '
                      'number of non-manh edges is', non_manh_edge)

        elif isinstance(polygon_gdspy, gdspy.PolygonSet):
            for poly in polygon_gdspy.polygons:
                output_list_of_coord_lists.append(np.round(poly, 3))
                # TODO: Magic number. round based on layout_unit and resolution

                non_manh_edge = self.not_manh(poly)
                if non_manh_edge:
                    print('Warning: a non-Manhattanized polygon is created in polyop_gdspy_to_point_list, '
                          'number of non-manh edges is', non_manh_edge)
        else:
            raise ValueError('polygon_gdspy must be a gdspy.Polygon or gdspy.PolygonSet')

        return output_list_of_coord_lists

    ################################################################################
    # Manhattanization related functions
    ################################################################################
    @staticmethod
    def merge_adjacent_duplicate(coord_set,
                                 eps_grid=1e-6):
        if isinstance(coord_set, np.ndarray):
            coords_list_in = coord_set
        else:
            coords_list_in = np.array(coord_set)

        coord_set_shift = np.roll(coords_list_in, 1, axis=0)
        # 2D array: array of [abs(deltax) > eps, abs(deltay) > eps]
        coord_cmp_eq = np.abs(coord_set_shift - coords_list_in) < eps_grid
        # 1D array: array of [this point is not a duplicate]
        select = np.sum(coord_cmp_eq, axis=1) <= 1

        coord_set_merged = coord_set[select]

        return coord_set_merged

    @staticmethod
    def not_manh(coord_list,  # type: np.ndarray
                 eps_grid=1e-6,  # type: float
                 ):
        # type (...) -> int
        """
        Checks whether the passed coordinate list is Manhattanized

        Parameters
        ----------
        coord_list : List[Tuple[float, float]]
            The coordinate list to check
        eps_grid : float
            The grid tolerance below which points are considered the same

        Returns
        -------
        non_manh_edge : int
            The count of number of edges that are non-Manhattan in this shape
        """
        if isinstance(coord_list, np.ndarray):
            coord_set_in = coord_list
        else:
            coord_set_in = np.array(coord_list)

        coord_set_shift = np.roll(coord_set_in, 1, axis=0)
        # 2D array: array of [deltax > eps, deltay > eps]
        coord_cmp = np.abs(coord_set_shift - coord_set_in) > eps_grid
        # 1D array: array of [this edge is not manhattanized]
        edge_not_manh = np.sum(coord_cmp, axis=1) > 1

        non_manh_edge = np.sum(edge_not_manh, axis=0)

        return non_manh_edge

    @staticmethod
    def manh_edge_tran(p1,
                       dx,
                       dy,
                       nstep,
                       inc_x_first,
                       manh_grid_size,
                       eps_grid=1e-4,
                       ):
        """
        Converts pointlist of an edge (ie 2 points), to a pointlist of a Manhattanized edge

        Parameters
        ----------
        p1
        dx
        dy
        nstep
        inc_x_first
        manh_grid_size
        eps_grid

        Returns
        -------

        """
        # this point and the next point can form a manhattanized edge, no need to create new points
        if (abs(dx) < eps_grid) or (abs(dy) < eps_grid):
            edge_coord_set = np.array([p1.tolist()])
            # print("debug", p1, dx, dy, nstep, inc_x_first, manh_grid_size,)
        # if nstep == 0:
        #     if inc_x_first:
        #         edge_coord_set = np.round(
        #             np.array([p1.tolist(), [p1[0] + dx, p1[1]]]) / manh_grid_size) * manh_grid_size
        #     else:
        #         edge_coord_set = np.round(
        #             np.array([p1.tolist(), [p1[0], p1[1] + dy]]) / manh_grid_size) * manh_grid_size
        # otherwise we need to insert new points, dx or dy might not be on manh grid, need to
        else:
            x_set = np.empty((2 * nstep,), dtype=p1.dtype)
            y_set = np.empty((2 * nstep,), dtype=p1.dtype)
            if inc_x_first:
                x_set_pre = np.round(
                    np.linspace(p1[0], p1[0] + nstep * dx, nstep + 1) / manh_grid_size) * manh_grid_size
                y_set_pre = np.round(
                    np.linspace(p1[1], p1[1] + (nstep - 1) * dy, nstep) / manh_grid_size) * manh_grid_size
                x_set[0::2] = x_set_pre[:-1]
                x_set[1::2] = x_set_pre[1:]
                y_set[0::2] = y_set_pre
                y_set[1::2] = y_set_pre
            else:
                x_set_pre = np.round(
                    np.linspace(p1[0], p1[0] + (nstep - 1) * dx, nstep) / manh_grid_size) * manh_grid_size
                y_set_pre = np.round(
                    np.linspace(p1[1], p1[1] + nstep * dy, nstep + 1) / manh_grid_size) * manh_grid_size
                x_set[0::2] = x_set_pre
                x_set[1::2] = x_set_pre
                y_set[0::2] = y_set_pre[:-1]
                y_set[1::2] = y_set_pre[1:]

            edge_coord_set = np.stack((x_set, y_set), axis=-1)

        return edge_coord_set

    def manh_skill(self,
                   poly_coords,  # type: np.ndarray
                   manh_grid_size,  # type: float
                   manh_type,  # type: str
                   ):
        # type: (...) -> np.ndarray[Tuple[float, float]]
        """
        Convert a polygon into a polygon with orthogonal edges (ie, performs Manhattanization)

        Parameters
        ----------
        poly_coords : List[Tuple[float, float]]
            list of coordinates that enclose a polygon
        manh_grid_size : float
            grid size for Manhattanization, edge length after Manhattanization should be larger than it
        manh_type : str
            'inc' : the Manhattanized polygon is larger compared to the one on the manh grid
            'dec' : the Manhattanized polygon is smaller compared to the one on the manh grid
            'non' : additional feature, only map the coords to the manh grid but do no Manhattanization

        Returns
        ----------
        poly_coords_cleanup : List[Tuple[float, float]]
            The Manhattanized list of coordinates describing the polygon
        """

        def apprx_equal(float1,  # type: float
                        float2,  # type: float
                        eps_grid=1e-9  # type: float
                        ):
            return abs(float1 - float2) < eps_grid

        def apprx_equal_coord(coord1,  # type: Tuple[float, float]
                              coord2,  # type: Tuple[float, float]
                              eps_grid=1e-9  # type: float
                              ):
            return apprx_equal(coord1[0], coord2[0], eps_grid) and (apprx_equal(coord1[1], coord2[0], eps_grid))

        # map the coordinates to the manh grid
        if isinstance(poly_coords, np.ndarray):
            poly_coords_ori = poly_coords
        else:
            poly_coords_ori = np.array(poly_coords)

        dataprep_logger.debug(f'in manh_skill, manh_grid_size: {manh_grid_size}')
        dataprep_logger.debug(f'in manh_skill, poly_coords before mapping to manh grid: {poly_coords_ori}')

        if poly_coords_ori.size == 0:
            return poly_coords_ori

        poly_coords_manhgrid = manh_grid_size * np.round(poly_coords_ori / manh_grid_size)

        dataprep_logger.debug(f'in manh_skill, poly_coords after mapping to manh grid: {poly_coords_manhgrid}')

        # poly_coords_manhgrid = self.coords_cleanup(poly_coords_manhgrid)
        poly_coords_manhgrid = self.merge_adjacent_duplicate(poly_coords_manhgrid)

        # adding the first point to the last if polygon is not closed
        if not apprx_equal_coord(poly_coords_manhgrid[0], poly_coords_manhgrid[-1]):
            poly_coords_manhgrid = np.append(poly_coords_manhgrid, [poly_coords_manhgrid[0]], axis=0)

        # do Manhattanization if manh_type is 'inc'
        if manh_type == 'non':
            return poly_coords
        elif (manh_type == 'inc') or (manh_type == 'dec'):
            # Determining the coordinate of a point which is likely to be inside the convex envelope of the polygon
            # (a kind of "center-of-mass")

            n_coords = poly_coords_manhgrid.size / poly_coords_manhgrid[0].size
            coord_in = np.sum(poly_coords_manhgrid, axis=0) / n_coords

            poly_coords_manhgrid_leftshift = np.roll(poly_coords_manhgrid, -1, axis=0)
            edge_vec_set = poly_coords_manhgrid_leftshift - poly_coords_manhgrid
            p2c_vec_set = coord_in - poly_coords_manhgrid

            deltax_set = edge_vec_set[:, 0]
            deltay_set = edge_vec_set[:, 1]

            nstep_set = np.round(np.minimum(np.abs(deltax_set), np.abs(deltay_set)) / manh_grid_size).astype(int)
            nstep_fordivide_set = nstep_set + (nstep_set == 0)
            dx_set = deltax_set / nstep_fordivide_set
            dy_set = deltay_set / nstep_fordivide_set
            p2c_x_set = p2c_vec_set[:, 0]
            p2c_y_set = p2c_vec_set[:, 1]
            product1_set = deltax_set * p2c_y_set - deltay_set * p2c_x_set
            product2_set = deltax_set * 0.0 - deltax_set * deltay_set
            inc_x_first_set = (product1_set * product2_set < 0) == (manh_type == 'inc')

            # Scanning all the points of the original set and adding points in-between.
            poly_coords_orth = []
            for i in range(0, len(poly_coords_manhgrid)):
                coord_curr = poly_coords_manhgrid[i]
                edge_coords_set = self.manh_edge_tran(coord_curr, dx_set[i], dy_set[i], nstep_set[i],
                                                      inc_x_first_set[i],
                                                      manh_grid_size)
                poly_coords_orth.append(edge_coords_set)

            poly_coords_orth = np.concatenate(poly_coords_orth, axis=0)

            poly_coords_orth_manhgrid = poly_coords_orth
            # poly_coords_orth_manhgrid = manh_grid_size * np.round(poly_coords_orth / manh_grid_size)

            # clean up the coords
            nonmanh_edge_pre = self.not_manh(poly_coords_orth_manhgrid)

            # If this is true, we should fail, so loop and help with debug
            if nonmanh_edge_pre:
                for i in range(0, len(poly_coords_orth_manhgrid) - 1):
                    p1 = poly_coords_orth_manhgrid[i]
                    p2 = poly_coords_orth_manhgrid[i + 1]
                    if p1[0] != p2[0] and p1[1] != p2[1]:
                        print('non_manh_edge:', p1, p2)

                raise ValueError(f'Manhattanization failed before the clean-up, '
                                 f'number of non-manh edges is {nonmanh_edge_pre}')

            poly_coords_cleanup = self.coords_cleanup(poly_coords_orth_manhgrid)
            if poly_coords_cleanup.size != 0:
                poly_coords_cleanup = np.append(poly_coords_cleanup, [poly_coords_cleanup[0]], axis=0)
            nonmanh_edge_post = self.not_manh(poly_coords_cleanup)
            if nonmanh_edge_post:
                for i in range(0, len(poly_coords_cleanup)):
                    p1 = poly_coords_cleanup[i]
                    if i == len(poly_coords_cleanup) - 1:
                        p2 = poly_coords_cleanup[0]
                    else:
                        p2 = poly_coords_orth_manhgrid[i + 1]
                    if p1[0] != p2[0] and p1[1] != p2[1]:
                        print('non_manh_edge:', p1, p2)
                raise ValueError(f'Manhattanization failed after the clean-up, '
                                 f'number of non-manh edges is {nonmanh_edge_post}')

            return poly_coords_cleanup
        else:
            raise ValueError(f'manh_type = {manh_type} should be either "non", "inc" or "dec"')

    def gdspy_manh(self,
                   polygon_gdspy,  # type: Union[gdspy.Polygon, gdspy.PolygonSet, None]
                   manh_grid_size,  # type: float
                   do_manh,  # type: bool
                   ):
        # type: (...) -> Union[gdspy.Polygon, gdspy.PolygonSet]
        """
        Performs Manhattanization on a gdspy representation of a polygon, and returns a gdspy representation of the
        Manhattanized polygon

        Parameters
        ----------
        polygon_gdspy : Union[gdspy.Polygon, gdspy.PolygonSet, None]
            The gdspy representation of the polygons to be Manhattanized
        manh_grid_size : float
            grid size for Manhattanization, edge length after Manhattanization should be larger than it
        do_manh : bool
            True to perform Manhattanization

        Returns
        -------
        polygon_out : Union[gdspy.Polygon, gdspy.PolygonSet]
            The Manhattanized polygon, in gdspy representation
        """
        start = time.time()

        if do_manh:
            manh_type = 'inc'
        else:
            manh_type = 'non'

        if polygon_gdspy is None:
            polygon_out = None
        elif isinstance(polygon_gdspy, gdspy.Polygon):
            coord_list = self.manh_skill(polygon_gdspy.points, manh_grid_size, manh_type)
            polygon_out = self.dataprep_cleanup_gdspy(gdspy.Polygon(coord_list),
                                                      do_cleanup=self.do_cleanup)
        elif isinstance(polygon_gdspy, gdspy.PolygonSet):
            polygon_list = []
            for poly in polygon_gdspy.polygons:
                coord_list = self.manh_skill(poly, manh_grid_size, manh_type)
                polygon_list.append(coord_list)
            polygon_out = self.dataprep_cleanup_gdspy(gdspy.PolygonSet(polygon_list),
                                                      do_cleanup=self.do_cleanup)
        else:
            raise ValueError('polygon_gdspy should be either a Polygon or PolygonSet')

        end = time.time()
        dataprep_logger.debug(f'gdspy_man took {end-start}s')

        return polygon_out

    ################################################################################
    # Simplify function
    ################################################################################
    def simplify_coord_to_gdspy(
            self,
            pos_neg_list_list,  # type: Tuple[List[List[Tuple[float, float]]], List[List[Tuple[float, float]]]]
            tolerance=5e-4,  # type: float
    ):
        # type: (...) -> Union[gdspy.PolygonSet, gdspy.Polygon]
        """
        Simplifies a polygon coordinate-list representation of a complex polygon (multiple shapes, with holes, etc) and
        converts the simplified polygon into gdspy representation. Simplification involves reducing the number of points
        in the shape based on a tolerance of how far the points are from being collinear.

        Parameters
        ----------
        pos_neg_list_list : Tuple[List[List[Tuple[float, float]]], List[List[Tuple[float, float]]]]
            Tuple containing the positive and negative list of polygon point-lists
        tolerance : float
            The tolerance within which a set of points are deemed collinear

        Returns
        -------
        poly_gdspy_simplified : Union[gdspy.PolygonSet, gdspy.Polygon]
            The simplified polygon in gdspy representation
        """
        poly_shapely = self.coord_to_shapely(pos_neg_list_list)
        poly_shapely_simplified = poly_shapely.simplify(tolerance)
        poly_gdspy_simplified = self.shapely_to_gdspy(poly_shapely_simplified)

        return poly_gdspy_simplified

    ################################################################################
    # Dataprep related operations
    ################################################################################
    def dataprep_oversize_gdspy(self,
                                polygon,  # type: Union[gdspy.Polygon, gdspy.PolygonSet, None]
                                offset,  # type: float
                                ):
        # type: (...) -> Union[gdspy.Polygon, gdspy.PolygonSet, None]
        """
        Grow a polygon by an offset. Perform cleanup to ensure proper polygon shape.

        Parameters
        ----------
        polygon : Union[gdspy.Polygon, gdspy.PolygonSet, None]
            The polygon to size, in gdspy representation
        offset : float
            The amount to grow the polygon

        Returns
        -------
        polygon_oversized : Union[gdspy.Polygon, gdspy.PolygonSet, None]
            The oversized polygon
        """
        if polygon is None:
            return None
        else:
            if offset < 0:
                print('Warning: offset = %f < 0 indicates you are doing undersize')
            polygon_oversized = gdspy.offset(polygon, offset, max_points=MAX_SIZE, join_first=True,
                                             join='miter',
                                             tolerance=self.offset_tolerance,
                                             precision=self.global_operation_precision)
            polygon_oversized = self.dataprep_cleanup_gdspy(polygon_oversized, do_cleanup=self.do_cleanup)

            return polygon_oversized

    def dataprep_undersize_gdspy(self,
                                 polygon,  # type: Union[gdspy.Polygon, gdspy.PolygonSet, None]
                                 offset,  # type: float
                                 ):
        # type: (...) -> Union[gdspy.Polygon, gdspy.PolygonSet, None]
        """
        Shrink a polygon by an offset. Perform cleanup to ensure proper polygon shape.

        Parameters
        ----------
        polygon : Union[gdspy.Polygon, gdspy.PolygonSet, None]
            The polygon to size, in gdspy representation
        offset : float
            The amount to shrink the polygon

        Returns
        -------
        polygon_undersized : Union[gdspy.Polygon, gdspy.PolygonSet, None]
            The undersized polygon
        """

        if polygon is None:
            return None
        else:
            if offset < 0:
                print('Warning: offset = %f < 0 indicates you are doing oversize')
            polygon_undersized = gdspy.offset(polygon, -offset, max_points=MAX_SIZE, join_first=True,
                                              join='miter',
                                              tolerance=self.offset_tolerance,
                                              precision=self.global_operation_precision)
            polygon_undersized = self.dataprep_cleanup_gdspy(polygon_undersized, do_cleanup=self.do_cleanup)

            return polygon_undersized

    def dataprep_roughsize_gdspy(self,
                                 polygon,  # type: Union[gdspy.Polygon, gdspy.PolygonSet]
                                 size_amount,  # type: float
                                 do_manh,  # type: bool
                                 ):
        # type (...) -> Union[gdspy.Polygon, gdspy.PolygonSet]
        """
        Add a new polygon that is rough sized by 'size_amount' from the provided polygon.
        Rough sizing entails:
         - oversize by 2x the global rough grid size
         - undersize by 2x the global rough grid size
         - oversize by the global rough grid size
         - Manhattanize to the global rough grid
         - undersize by the fine global fine grid size
         - oversize by the fine global fine grid size
         - oversize by 'size_amount' less the 2x global grid size already used

        Parameters
        ----------
        polygon : Union[gdspy.Polygon, gdspy.PolygonSet]
            polygon to be used as the base shape for the rough add, in gdspy representation
        size_amount : float
            amount to oversize (undersize is not supported, will be set to 0 if negative) the rough added shape
        do_manh : bool
            True to perform Manhattanization of after the oouuo shape

        Returns
        -------
        polygon_roughsized : Union[gdspy.Polygon, gdspy.PolygonSet]
            the rough added polygon shapes, in gdspy representation
        """

        # ORIGINAL SKILL: oversize twice, then undersize twice and oversize again
        # No need for this as it doesnt actually clean up min width violations
        # Just do Over twice then under once
        polygon_oo = self.dataprep_oversize_gdspy(polygon, 2 * self.global_rough_grid_size)
        polygon_oouuo = self.dataprep_undersize_gdspy(polygon_oo, self.global_rough_grid_size)
        # Manhattanize to the rough grid
        polygon_oouuo_rough = self.gdspy_manh(polygon_oouuo, self.global_rough_grid_size, do_manh)
        # undersize then oversize, then oversize again, combine these stages
        # TODO: Original skill does O_UU_OO and then subtracts 2xglobal_rough.
        # TODO: Why 2xglobal rough if we only oversized effictivley by 1x?
        polygon_roughsized = self.dataprep_oversize_gdspy(
            self.dataprep_undersize_gdspy(polygon_oouuo_rough, self.global_grid_size),
            self.global_grid_size + max(size_amount - 2 * self.global_rough_grid_size, 0))

        return polygon_roughsized

    def poly_operation(self,
                       lpp_in: Union[str, Tuple[str, str]],
                       lpp_out: Union[str, Tuple[str, str]],
                       polygon1: Union[gdspy.Polygon, gdspy.PolygonSet, None],
                       polygon2: Union[gdspy.Polygon, gdspy.PolygonSet, None],
                       operation: str,
                       size_amount: Union[float, Tuple[float, float]],
                       do_manh_in_rad: bool = False,
                       ) -> Union[gdspy.Polygon, gdspy.PolygonSet, None]:
        """
        Performs a dataprep operation on the input shapes passed by polygon2, and merges (adds/subtracts to/from,
        replaces, etc) with the shapes currently on

        Parameters
        ----------
        lpp_out : Union[str, Tuple[str, str]]
            The layer on which the shapes are being
        polygon1 : Union[gdspy.Polygon, gdspy.PolygonSet, None]
            The shapes currently on the output layer
        polygon2 : Union[gdspy.Polygon, gdspy.PolygonSet, None]
            The shapes on the input layer that will be added/subtracted to/from the output layer
        operation : str
            The operation to perform:  'rad', 'add', 'sub', 'ext', 'ouo', 'del'
        size_amount : Union[float, Tuple[Float, Float]]
            The amount to over/undersize the shapes to be added/subtracted.
            For ouo and rouo, the 0.5*minWidth related over and under size amount
        do_manh_in_rad : bool
            True to perform Manhattanization during the 'rad' operation

        Returns
        -------
        polygons_out : Union[gdspy.Polygon, gdspy.PolygonSet, None]
            The new polygons present on the output layer
        """

        # If there are no shapes to operate on, return the shapes currently on the output layer
        if polygon2 is None:
            return polygon1
        else:
            if operation == 'manh':
                # Manhattanize the shape.
                # Overwrite any shapes currently on the output layer, so disregard polygon1
                polygon_out = self.dataprep_cleanup_gdspy(
                    polygon=self.gdspy_manh(
                        polygon_gdspy=polygon2,
                        manh_grid_size=size_amount,
                        do_manh=True  # TODO: Remove this argument?
                    ),
                    do_cleanup=self.do_cleanup
                )


                self.polygon_cache_list[:] = [polygon_dict for polygon_dict in self.polygon_cache_list
                                              if not polygon_dict['lpp_in'] == lpp_out]

            elif operation == 'rad':
<<<<<<< HEAD
                # TODO: polygon cache
                polygon_found = False
                for polygon_dict in self.polygon_cache_list:
                    if (polygon_dict['lpp_in'] == lpp_in and polygon_dict['size_amount'] == size_amount and
                        polygon_dict['do_manh'] == do_manh):
                        polygon_found = True
                        polygon_rough_sized = polygon_dict['polygon']

                if not polygon_found:
                    polygon_rough_sized = self.dataprep_roughsize_gdspy(polygon2, size_amount=size_amount, do_manh=do_manh)
                    self.polygon_cache_list.append(
                        {'lpp_in': lpp_in,
                         'size_amount': size_amount,
                         'do_manh': do_manh,
                         'polygon': polygon_rough_sized
                         }
                    )
=======
                polygon_rough_sized = self.dataprep_roughsize_gdspy(polygon2,
                                                                    size_amount=size_amount,
                                                                    do_manh=do_manh_in_rad)
>>>>>>> 51f6f579

                if polygon1 is None:
                    polygon_out = polygon_rough_sized
                else:
                    polygon_out = gdspy.fast_boolean(polygon1, polygon_rough_sized, 'or')
                    polygon_out = self.dataprep_cleanup_gdspy(polygon_out, do_cleanup=self.do_cleanup)

                self.polygon_cache_list[:] = [polygon_dict for polygon_dict in self.polygon_cache_list
                                              if not polygon_dict['lpp_in'] == lpp_out]


            elif operation == 'add':
                if polygon1 is None:
                    polygon_out = self.dataprep_oversize_gdspy(polygon2, size_amount)
                else:
                    polygon_out = gdspy.fast_boolean(polygon1,
                                                     self.dataprep_oversize_gdspy(polygon2, size_amount),
                                                     'or')
                    polygon_out = self.dataprep_cleanup_gdspy(polygon_out, do_cleanup=self.do_cleanup)

                self.polygon_cache_list[:] = [polygon_dict for polygon_dict in self.polygon_cache_list
                                              if not polygon_dict['lpp_in'] == lpp_out]

            elif operation == 'sub':
                if polygon1 is None:
                    polygon_out = None
                else:
                    polygon_out = gdspy.fast_boolean(polygon1,
                                                     self.dataprep_oversize_gdspy(polygon2, size_amount),
                                                     'not')
                    polygon_out = self.dataprep_cleanup_gdspy(polygon_out, self.do_cleanup)

                self.polygon_cache_list[:] = [polygon_dict for polygon_dict in self.polygon_cache_list
                                              if not polygon_dict['lpp_in'] == lpp_out]

            elif operation == 'ext':
                # TODO:
                # if (not (member(LppOut, NotToExtendOrOverUnderOrUnderOverLpps) != nil)):
                if True:
                    polygon_toextend = polygon1
                    polygon_ref = polygon2
                    extended_amount = size_amount

                    # Round the amount to extend up based on global grid size
                    extended_amount = self.global_grid_size * ceil(extended_amount / self.global_grid_size)

                    polygon_ref_sized = self.dataprep_oversize_gdspy(polygon_ref, extended_amount)
                    polygon_extended = self.dataprep_oversize_gdspy(polygon_toextend, extended_amount)
                    polygon_extra = self.dataprep_cleanup_gdspy(gdspy.fast_boolean(polygon_extended,
                                                                                   polygon_ref,
                                                                                   'not'),
                                                                do_cleanup=self.do_cleanup)
                    polygon_toadd = self.dataprep_cleanup_gdspy(gdspy.fast_boolean(polygon_extra,
                                                                                   polygon_ref_sized,
                                                                                   'and'),
                                                                do_cleanup=self.do_cleanup)

                    polygon_out = self.dataprep_cleanup_gdspy(gdspy.fast_boolean(polygon_toextend,
                                                                                 polygon_toadd,
                                                                                 'or'),
                                                              do_cleanup=self.do_cleanup)

                    # TODO: replace 1.1 with non-magic number
                    buffer_size = max(
                        self.global_grid_size * ceil(0.5 * extended_amount / self.global_grid_size + 1.1),
                        0.0
                    )
                    polygon_out = self.dataprep_oversize_gdspy(self.dataprep_undersize_gdspy(polygon_out, buffer_size),
                                                               buffer_size)
                else:
                    pass

                self.polygon_cache_list[:] = [polygon_dict for polygon_dict in self.polygon_cache_list
                                              if not polygon_dict['lpp_in'] == lpp_out]

            elif operation == 'ouo':
                # TODO
                # if (not (member(LppIn NotToExtendOrOverUnderOrUnderOverLpps) != nil)):
                if True:
                    underofover_size = \
                        self.global_grid_size * ceil(0.5 * self.photonic_tech_info.min_space(lpp_out) /
                                                     self.global_grid_size)
                    overofunder_size = \
                        self.global_grid_size * ceil(0.5 * self.photonic_tech_info.min_width(lpp_out) /
                                                     self.global_grid_size)
                    logging.info(f'OUO on layer {lpp_out} performed with underofover_size = {underofover_size} and'
                                 f'overofunder_size = {overofunder_size}')

                    polygon_o = self.dataprep_oversize_gdspy(polygon2, underofover_size)
                    polygon_ou = self.dataprep_undersize_gdspy(polygon_o, underofover_size)
                    polygon_ouu = self.dataprep_undersize_gdspy(polygon_ou, overofunder_size)
                    polygon_out = self.dataprep_oversize_gdspy(polygon_ouu, overofunder_size)

                else:
                    pass

                self.polygon_cache_list[:] = [polygon_dict for polygon_dict in self.polygon_cache_list
                                              if not polygon_dict['lpp_in'] == lpp_out]

            elif operation == 'rouo':
                # TODO: THIS IS SLOW
                # TODO: Check this function?
                if polygon2 is None:
                    polygon_out = None
                else:
                    min_space = self.photonic_tech_info.min_space(lpp_out)
                    min_width = self.photonic_tech_info.min_width(lpp_out)
                    underofover_size = \
                        self.global_grid_size * ceil(0.5 * min_space / self.global_grid_size)
                    overofunder_size = \
                        self.global_grid_size * ceil(0.5 * min_width / self.global_grid_size)

                    min_space_width = min(min_space, min_width)
                    simplify_tolerance = 0.999 * min_space_width * self.global_rough_grid_size / sqrt(
                        min_space_width ** 2 + self.global_rough_grid_size ** 2)
                    # simplify_tolerance = 1.4 * rough_grid_size

                    # TODO: see if do_manh should always be True here
                    polygon_manh = self.gdspy_manh(polygon2, self.global_rough_grid_size, do_manh=True)

                    polygon_o = self.dataprep_oversize_gdspy(polygon_manh, underofover_size)
                    polygon_ou = self.dataprep_undersize_gdspy(polygon_o, underofover_size)
                    polygon_ouu = self.dataprep_undersize_gdspy(polygon_ou, overofunder_size)
                    polygon_ouuo = self.dataprep_oversize_gdspy(polygon_ouu, overofunder_size)

                    # Todo: global grid or rough global grid?
                    coord_list = self.polyop_gdspy_to_point_list(polygon_ouuo,
                                                                 fracture=False,
                                                                 do_manh=False,
                                                                 manh_grid_size=self.global_rough_grid_size,
                                                                 )
                    polygon_simplified = self.simplify_coord_to_gdspy([coord_list, []],
                                                                      # TODO: Figure out the magic number
                                                                      tolerance=simplify_tolerance,
                                                                      )
                    # polygon_simplified = polygon_ouuo

                    polygon_out = polygon_simplified

                self.polygon_cache_list[:] = [polygon_dict for polygon_dict in self.polygon_cache_list
                                              if not polygon_dict['lpp_in'] == lpp_out]

            elif operation == 'del':
                # TODO
                polygon_out = None
                pass

            return polygon_out

    ################################################################################
    # content list manipulations
    ################################################################################
    def get_polygon_point_lists_on_layer(self,
                                         layer,  # type: Tuple[str, str]
                                         debug=False,  # type: bool
                                         ):
        """
        Returns a list of all shapes

        Parameters
        ----------
        layer : Tuple[str, str]
            the layer purpose pair to get all shapes in shapely format
        debug : bool
            true to print debug info

        Returns
        -------

        """
        content = [self.get_content_on_layer(layer)]
        return self.to_polygon_pointlist_from_content_list(content_list=content, debug=debug)

    def get_content_on_layer(self,
                             layer,  # type: Tuple[str, str]
                             ):
        # type: (...) -> Tuple
        """Returns only the content that exists on a given layer

        Parameters
        ----------
        layer : Tuple[str, str]
            the layer whose content is desired

        Returns
        -------
        content : Tuple
            the shape content on the provided layer
        """
        if layer not in self.flat_content_list_by_layer.keys():
            return ()
        else:
            return self.flat_content_list_by_layer[layer]

    def to_polygon_pointlist_from_content_list(self,
                                               content_list: List,
                                               debug: bool = False,
                                               ) -> Tuple[List, List]:
        """
        Convert the provided content list into two lists of polygon pointlists.
        The first returned list represents the positive boundaries of polygons.
        The second returned list represents the 'negative' boundaries of holes in polygons.
        All shapes in the passed content list are converted, regardless of layer.
        It is expected that the content list passed to this function only has a single LPP's content

        Parameters
        ----------
        content_list : List
            The content list to be converted to a polygon pointlist
        debug : bool
            True to print debug information

        Returns
        -------
        positive_polygon_pointlist, negative_polygon_pointlist : Tuple[List, List]
            The positive shape and negative shape (holes) polygon boundaries
        """

        positive_polygon_pointlist = []
        negative_polygon_pointlist = []

        start = time.time()
        for content in content_list:
            (cell_name, inst_tot_list, rect_list, via_list, pin_list,
             path_list, blockage_list, boundary_list, polygon_list, round_list,
             sim_list, source_list, monitor_list) = content

            # add instances
            for inst_info in inst_tot_list:
                pass

            # add rectangles
            for rect in rect_list:
                nx, ny = rect.get('arr_nx', 1), rect.get('arr_ny', 1)
                if nx > 1 or ny > 1:
                    polygon_pointlist_pos_neg = PhotonicRect.polygon_pointlist_export(
                        rect['bbox'], nx, ny,
                        spx=rect['arr_spx'], spy=rect['arr_spy']
                    )
                else:
                    polygon_pointlist_pos_neg = PhotonicRect.polygon_pointlist_export(
                        rect['bbox']
                    )

                positive_polygon_pointlist.extend(polygon_pointlist_pos_neg[0])
                negative_polygon_pointlist.extend(polygon_pointlist_pos_neg[1])

            # add vias
            for via in via_list:
                pass

            # add pins
            for pin in pin_list:
                pass

            for path in path_list:
                # Treat like polygons
                polygon_pointlist_pos_neg = PhotonicPolygon.polygon_pointlist_export(path['polygon_points'])
                positive_polygon_pointlist.extend(polygon_pointlist_pos_neg[0])
                negative_polygon_pointlist.extend(polygon_pointlist_pos_neg[1])

            for blockage in blockage_list:
                pass

            for boundary in boundary_list:
                pass

            for polygon in polygon_list:
                polygon_pointlist_pos_neg = PhotonicPolygon.polygon_pointlist_export(polygon['points'])
                positive_polygon_pointlist.extend(polygon_pointlist_pos_neg[0])
                negative_polygon_pointlist.extend(polygon_pointlist_pos_neg[1])

            for round_obj in round_list:
                polygon_pointlist_pos_neg = PhotonicRound.polygon_pointlist_export(
                    rout=round_obj['rout'],
                    rin=round_obj['rin'],
                    theta0=round_obj['theta0'],
                    theta1=round_obj['theta1'],
                    center=round_obj['center'],
                    nx=round_obj.get('nx', 1),
                    ny=round_obj.get('ny', 1),
                    spx=round_obj.get('spx', 0.0),
                    spy=round_obj.get('spy', 0.0),
                    resolution=self.grid.resolution,
                )

                positive_polygon_pointlist.extend(polygon_pointlist_pos_neg[0])
                negative_polygon_pointlist.extend(polygon_pointlist_pos_neg[1])

        end = time.time()
        if debug:
            print('layout instantiation took %.4g seconds' % (end - start))

        return positive_polygon_pointlist, negative_polygon_pointlist

    @staticmethod
    def polygon_list_by_layer_to_flat_content_list(poly_list_by_layer,
                                                   sim_obj_list,
                                                   ) -> List[Tuple]:
        """
        Converts a LPP-keyed dictionary of polygon pointlists to a flat content list format

        Parameters
        ----------
        poly_list_by_layer : Dict[Str, List]
            A dictionary containing lists all dataprepped polygons organized by layername
        sim_obj_list : Tuple[List, List, List]
            A tuple of lists containing all simulation objects to be used

        Returns
        -------
        flat_content_list : List[Tuple]
            The data in flat content-list-format.

        """
        polygon_content_list = []
        for layer, polygon_pointlists in poly_list_by_layer.items():
            for polygon_points in polygon_pointlists:
                polygon_content_list.append(
                    dict(
                        layer=(layer[0], layer[1]),
                        points=polygon_points,
                    )
                )
        # TODO: get the right name?
        return [('dummy_name', [], [], [], [], [], [], [],
                 polygon_content_list, [],
                 sim_obj_list[0], sim_obj_list[1], sim_obj_list[2])]

    @staticmethod
    def merge_content_lists(main_list: Tuple,
                            append_list: Tuple,
                            ) -> None:
        """
        Take the content from append list and add them to main list

        Parameters
        ----------
        main_list
        append_list
        """
        for main_content, append_content in zip(main_list, append_list):
            if isinstance(main_content, list):
                logging.debug(f'extending content list with {append_content}')
                main_content.extend(append_content)

    def get_manhattanization_size_on_layer(self,
                                           layer: Union[str, Tuple[str, str]]
                                           ):
        """
        Finds the layer-specific Manhattanization size.

        Parameters
        ----------
        layer : Union[str, Tuple[str, str]]
            The layer or LPP being Manhattanized.

        Returns
        -------
        manh_size : float
            The Manhattanization size for the layer.
        """
        if isinstance(layer, tuple):
            layer = layer[0]

        per_layer_manh = self.photonic_tech_info.dataprep_routine_data['manh_size_per_layer']
        if per_layer_manh is None:
            logging.warning(f'\'manh_size_per_layer\' dictionary is not specified in the dataprep_routine.yaml file.'
                            f'Defaulting to empty dictionary.')
            per_layer_manh = {}

        if layer not in per_layer_manh:
            logging.info(f'Layer {layer} is not in the manh_size_per_layer dictionary in dataprep_routine file.\n'
                         f'Defaulting to global_grid_size')
            manh_size = self.global_grid_size
        else:
            manh_size = per_layer_manh[layer]

        return manh_size

    def dataprep(self) -> List:
        """
        Takes the flat content list and performs the specified transformations on the shapes for the purpose
        of cleaning DRC and prepping tech specific functions.

        Notes
        -----
        1) Take the shapes in the flattened content list and convert them to gdspy format
        2) Perform each dataprep operation on the provided layers in order. dataprep_groups is a list
        where each element contains 2 other lists:
            2a) lpp_in defines the layers that the operation will be performed on
            2b) lpp_ops defines the operation to be performed
            2c) Maps the operation in the spec file to its gdspy implementation and performs it
        3) Performs a final over_under_under_over operation
        4) Take the dataprepped gdspy shapes and import them into a new post-dataprep content list
        """
        start0 = time.time()
        # 1) Convert layer shapes to gdspy polygon format
        for layer, gds_shapes in self.flat_content_list_by_layer.items():
            start = time.time()
            # Don't dataprep port layers, label layers, or any layers in the ignore/bypass list
            if (layer[1] != 'port' and layer[1] != 'label' and layer[1] != 'sim') and (
                    layer not in self.dataprep_ignore_list and layer not in self.dataprep_bypass_list):
                # TODO: This is slow
                self.flat_gdspy_polygonsets_by_layer[layer] = self.dataprep_coord_to_gdspy(
                    self.get_polygon_point_lists_on_layer(layer),
                    manh_grid_size=self.get_manhattanization_size_on_layer(layer),
                    do_manh=self.GLOBAL_DO_MANH_AT_BEGINNING,  # TODO: Remove this argument?
                )
                end = time.time()
                logging.info(f'Converting {layer} content to gdspy took: {end - start}s')
            else:
                logging.info(f'{layer} was excluded from dataprep')
        end0 = time.time()
        logging.info(f'All pointlist to gdspy conversions took total of {end0 - start0}s')

        # 3) Perform each dataprep operation in the list on the provided layers in order
        start0 = time.time()

        for dataprep_group in self.dataprep_groups:
            # 3a) Iteratively perform operations on all layers in lpp_in
            for lpp_in_entry in dataprep_group['lpp_in']:
                # Get the lpp_in entry and check for data validity
                lpp_in = lpp_in_entry.get('lpp', None)
                if lpp_in is None:
                    raise ValueError(f'lpp_in entry in dataprep groups must be a list of dictionaries with a'
                                     f' \'lpp_in\' key specified.')
                if len(lpp_in) != 2:
                    raise ValueError(f'lpp input key must be specified by both a layer and purpose.\n'
                                     f'specified lpp: {lpp_in} does not meet this criteria.')
                # Convert lpp_in list type item into a tuple to serve as a dictionary key
                lpp_in = (lpp_in[0], lpp_in[1])

                shapes_in = self.flat_gdspy_polygonsets_by_layer.get(lpp_in, None)

                # 3b) Iteratively perform each operation on the current lpp_in
                for lpp_op in dataprep_group['lpp_ops']:
                    start = time.time()
                    operation = lpp_op.get('operation', None)
                    if operation is None:
                        raise ValueError(f'Operation must be specified for lpp_op {lpp_op}')

                    amount = lpp_op.get('amount', None)
                    if (amount is None) and (operation != 'manh'):
                        raise ValueError(f'Amount must be specified for lpp_op {lpp_op}')
                    if (amount is None) and (operation == 'manh'):
                        amount = self.get_manhattanization_size_on_layer(lpp_in)
                        logging.info(f'manh size amount not specified in operation. Setting to {amount}')

                    out_layer = lpp_op.get('lpp', None)
                    if (out_layer is None) and (operation != 'manh'):
                        raise ValueError(f'For non manh dataprep operations, output layer must be specified')
                    if (out_layer is None) and (operation == 'manh'):
                        out_layer = lpp_in
                        logging.info(f'manh output layer not specified in operation. Setting to {out_layer}')
                    if len(out_layer) != 2:
                        raise ValueError(f'lpp output key must be specified by both a layer and purpose.\n'
                                         f'Specified lpp: {out_layer} in lpp_op: {lpp_op} does not meet this criteria.')

                    out_layer = (out_layer[0], out_layer[1])

                    logging.info(f'Performing dataprep operation: {operation}  on layer: {lpp_in}  '
                                 f'to layer: {out_layer}  with size {amount}')

                    # 3c) Maps the operation in the spec file to the desired gdspy implementation and performs it
                    new_out_layer_polygons = self.poly_operation(
                        lpp_in=lpp_in,
                        lpp_out=out_layer,
                        polygon1=self.flat_gdspy_polygonsets_by_layer.get(out_layer, None),
                        polygon2=shapes_in,
                        operation=operation,
                        size_amount=amount,
                        do_manh_in_rad=(False if self.is_lsf else self.GLOBAL_DO_MANH_DURING_OP),
                    )

                    # Update the layer's content
                    if new_out_layer_polygons is not None:
                        self.flat_gdspy_polygonsets_by_layer[out_layer] = new_out_layer_polygons

                    end = time.time()
                    logging.info(f'{operation} on {lpp_in} to {out_layer} by {amount} took: {end-start}s')

        end0 = time.time()
        logging.info(f'All dataprep layer operations took {end0 - start0}s')

        # 4) Perform a final over_under_under_over operation
        start0 = time.time()

        for lpp_entry in self.ouuo_list:
            lpp = lpp_entry.get('lpp', None)
            if lpp is None:
                raise ValueError(f'over_under_under_over must be composed of a list of dictionaries, each with a '
                                 f'mandatory \'lpp\' key value specified.')
            if len(lpp) != 2:
                raise ValueError(f'lpp must be specified by both layer and purpose (a list of length 2)')

            # Convert lpp to a tuple
            lpp = (lpp[0], lpp[1])

            logging.info(f'Performing OUUO on {lpp}')
            start = time.time()

            new_out_layer_polygons = self.poly_operation(
                lpp_in=lpp,
                lpp_out=lpp,
                polygon1=None,
                polygon2=self.flat_gdspy_polygonsets_by_layer.get(lpp, None),
                operation='ouo',
                size_amount=0,
                do_manh_in_rad=self.GLOBAL_DO_MANH_AT_BEGINNING,
            )

            if new_out_layer_polygons is not None:
                self.flat_gdspy_polygonsets_by_layer[lpp] = new_out_layer_polygons
            end = time.time()
            logging.info(f'OUUO on {lpp} took: {end-start}s')

        end0 = time.time()
        logging.info(f'All OUUO operations took a total of : {end0 - start0}s')

        # 5) Take the dataprepped gdspy shapes and import them into a new post-dataprep content list
        start0 = time.time()
        # TODO: Replace the below code by having polyop_gdspy_to_point_list directly draw the gds... ?
        for layer, gdspy_polygons in self.flat_gdspy_polygonsets_by_layer.items():
            start = time.time()
            # Convert gdspy polygonset to list of pointlists
            output_shapes = self.polyop_gdspy_to_point_list(gdspy_polygons,
                                                            fracture=True,
                                                            do_manh=self.GLOBAL_DO_FINAL_MANH,
                                                            manh_grid_size=self.grid.resolution,
                                                            )
            new_shapes = []
            for shape in output_shapes:
                shape = tuple(map(tuple, shape))
                new_shapes.append([coord for coord in shape])
            # Assign pointlists to a per-layer dictionary
            self.post_dataprep_polygon_pointlist_by_layer[layer] = new_shapes

            end = time.time()
            logging.info(f'Converting {layer} from gdspy to point list took: {end - start}s')

        # Convert per-layer pointlist dictionary into content list format
        self.post_dataprep_flat_content_list = self.polygon_list_by_layer_to_flat_content_list(
            poly_list_by_layer=self.post_dataprep_polygon_pointlist_by_layer,
            sim_obj_list=[
                self.flat_content_list_separate[0][10],
                self.flat_content_list_separate[0][11],
                self.flat_content_list_separate[0][12],
            ]
        )

        # 6) Add shapes on layers from the bypass list back in
        # TODO: Properly support batch dataprep, i.e. cases where there are mulitple gds cells
        if len(self.post_dataprep_flat_content_list) != 1:
            logging.warning('Batch dataprep is currently not supported!')
        for layer in self.dataprep_bypass_list:
            self.merge_content_lists(self.post_dataprep_flat_content_list[0], self.get_content_on_layer(layer))

        end0 = time.time()
        logging.info(f'Converting all layers from gdspy to point list took a total of: {end0 - start0}s')

<<<<<<< HEAD
        return self.post_dataprep_flat_content_list

    def merge_content_lists(self, main_list: Tuple, append_list: Tuple) -> None:
        """
        Take the content from append list and add them to main list

        Parameters
        ----------
        main_list
        append_list
        """
        for main_content, append_content in zip(main_list, append_list):
            if isinstance(main_content, list):
                logging.debug(f'extending content list with {append_content}')
                main_content.extend(append_content)

    def generate_lsf_flat_content_list_from_dataprep(self,
                                                     poly_list_by_layer,
                                                     sim_obj_list
                                                     ):
        """
        Takes the output of dataprep and converts it into a flat content list

        Parameters
        ----------
        poly_list_by_layer : Dict[Str, List]
            A dictionary containing lists all dataprepped polygons organized by layername
        sim_obj_list : Tuple[List, List, List]
            A tuple of lists containing all simulation objects to be used
        """
        polygon_content_list = []
        for layer, polygon_pointlists in poly_list_by_layer.items():
            for polygon_points in polygon_pointlists:
                polygon_content_list.append(
                    dict(
                        layer=(layer[0], layer[1]),
                        points=polygon_points,
                    )
                )
        self.lsf_post_dataprep_flat_content_list = [('dummy_name', [], [], [], [], [], [], [],
                                                     polygon_content_list, [],
                                                     sim_obj_list[0],
                                                     sim_obj_list[1],
                                                     sim_obj_list[2])]

    def lsf_dataprep(self,
                     push_portshapes_through_dataprep: bool = False,
                     ) -> List:
        """
        Takes the flat content list and prepares the shapes to be exported to lumerical.

        Notes
        -----
        1) Take the shapes in the flattened content list and convert them to gdspy format
        2) Parse the dataprep spec file to extract the desired procedure defined through dataprep_groups
        3) Perform each dataprep operation on the provided layers in order. dataprep_groups is a list
        where each element contains 2 other lists:
            3a) lpp_in defines the layers that the operation will be performed on
            3b) lpp_ops defines the operation to be performed
            3c) Maps the operation in the spec file to its gdspy implementation and performs it
        4) Performs a final over_under_under_over operation
        5) Take the dataprepped gdspy shapes and import them into a new post-dataprep content list

        Parameters
        ----------
        push_portshapes_through_dataprep : bool
            True to perform dataprep and convert the port indicator shapes
        """

        start0 = time.time()
        # 1) Convert layer shapes to gdspy polygon format
        for layer, gds_shapes in self.flat_content_list_by_layer.items():
            start = time.time()
            # If shapes on the layer need to be dataprepped, convert them to gdspy polygons and add to list
            if push_portshapes_through_dataprep or (layer[1] != 'port' and layer[1] != 'label' and layer[1] != 'sim'):
                self.lsf_flat_gdspy_polygonsets_by_layer[layer] = self.dataprep_coord_to_gdspy(
                    self.get_polygon_point_lists_on_layer(layer),
                    manh_grid_size=self.get_manhattanization_size_on_layer(layer),
                    do_manh=False,  # TODO: Pavan had this set to false
                )
                end = time.time()
                logging.info(f'Converting {layer} content to gdspy took: {end - start}s')
            else:
                logging.info(f'Did not converting {layer} content to gdspy')

        end0 = time.time()
        logging.info(f'All pointlist to gdspy conversions took total of {end0 - start0}s')

        # 3) Perform each dataprep operation in the list on the provided layers in order
        start0 = time.time()
        dataprep_groups = self.photonic_tech_info.lsf_export_parameters.get('dataprep_groups', [])
        if dataprep_groups is None:
            dataprep_groups = []

        for dataprep_group in dataprep_groups:
            # 3a) Iteratively perform operations on all layers in lpp_in
            for lpp_in in dataprep_group['lpp_in']:
                shapes_in = self.lsf_flat_gdspy_polygonsets_by_layer.get(lpp_in, None)
                # 3b) Iteratively perform each operation on the current lpp_in
                for lpp_op in dataprep_group['lpp_ops']:
                    start = time.time()
                    out_layer = (lpp_op[0], lpp_op[1])
                    operation = lpp_op[2]
                    amount = lpp_op[3]

                    logging.info(f'Performing dataprep operation: {operation}  on layer: {lpp_in}  '
                                 f'to layer: {out_layer}  with size {amount}')

                    # 3c) Maps the operation in the spec file to the desired gdspy implementation and performs it
                    new_out_layer_polygons = self.poly_operation(
                        lpp_in=lpp_in,
                        lpp_out=out_layer,
                        polygon1=self.flat_gdspy_polygonsets_by_layer.get(out_layer, None),
                        polygon2=shapes_in,
                        operation=operation,
                        size_amount=amount,
                        do_manh=False,
                    )

                    # Update the layer's content
                    if new_out_layer_polygons is not None:
                        self.lsf_flat_gdspy_polygonsets_by_layer[out_layer] = new_out_layer_polygons

                    end = time.time()
                    logging.info(f'{operation} on {lpp_in} to {out_layer} by {amount} took: {end-start}s')
        end0 = time.time()
        logging.info(f'All dataprep layer operations took {end0 - start0}s')

        # 4) Perform a final over_under_under_over operation
        start0 = time.time()
        ouuo_list = self.photonic_tech_info.lsf_export_parameters.get('over_under_under_over', [])
        if ouuo_list is None:
            ouuo_list = []

        for lpp in ouuo_list:
            logging.info(f'Performing OUUO on {lpp}')
            start = time.time()
            new_out_layer_polygons = self.poly_operation(
                lpp_in=lpp,
                lpp_out=lpp,
                polygon1=None,
                polygon2=self.lsf_flat_gdspy_polygonsets_by_layer.get(lpp, None),
                operation='ouo',
                size_amount=0,
                do_manh=False,
            )

            if new_out_layer_polygons is not None:
                self.lsf_flat_gdspy_polygonsets_by_layer[lpp] = new_out_layer_polygons
            end = time.time()
            logging.info(f'OUUO on {lpp} took: {end-start}s')

        end0 = time.time()
        logging.info(f'All OUUO operations took a total of : {end0 - start0}s')

        # 5) Take the dataprepped gdspy shapes and import them into a new post-dataprep content list
        # TODO: Replace the below code by having polyop_gdspy_to_point_list directly draw the gds... ?
        for layer, gdspy_polygons in self.lsf_flat_gdspy_polygonsets_by_layer.items():
            start = time.time()
            output_shapes = self.polyop_gdspy_to_point_list(gdspy_polygons,
                                                            fracture=True,
                                                            do_manh=False,
                                                            manh_grid_size=self.grid.resolution,
                                                            )
            new_shapes = []
            for shape in output_shapes:
                shape = tuple(map(tuple, shape))
                new_shapes.append([coord for coord in shape])
            self.lsf_post_dataprep_polygon_pointlist_by_layer[layer] = new_shapes

            end = time.time()
            logging.info(f'Converting {layer} from gdspy to point list took: {end - start}s')


        # Reconstructs content list from dataprepped polygons and with simulation objects
        # TODO: Support creation of multiple masters
        self.generate_lsf_flat_content_list_from_dataprep(self.lsf_post_dataprep_polygon_pointlist_by_layer,
                                                          [self.flat_content_list_separate[0][10],
                                                           self.flat_content_list_separate[0][11],
                                                           self.flat_content_list_separate[0][12]])

        end0 = time.time()
        logging.info(f'Converting all layers from gdspy to point list took a total of: {end0 - start0}s')

        return self.lsf_post_dataprep_flat_content_list
=======
        return self.post_dataprep_flat_content_list
>>>>>>> 51f6f579
<|MERGE_RESOLUTION|>--- conflicted
+++ resolved
@@ -73,10 +73,10 @@
         # if function implentations are correct
         self.GLOBAL_DO_FINAL_MANH = False
 
-<<<<<<< HEAD
+
         # cache list of polygons
         self.polygon_cache_list = []
-=======
+
         # Initialize dataprep related structures
         # Dictionary of layer-keyed gdspy polygonset shapes
         self.flat_gdspy_polygonsets_by_layer: Dict[Tuple(str, str), Union[gdspy.PolygonSet, gdspy.Polygon]] = {}
@@ -107,7 +107,7 @@
             self.dataprep_groups = []
         if self.ouuo_list is None:
             self.ouuo_list = []
->>>>>>> 51f6f579
+
 
     ################################################################################
     # clean up functions for coordinate lists and gdspy objects
@@ -1021,29 +1021,25 @@
                                               if not polygon_dict['lpp_in'] == lpp_out]
 
             elif operation == 'rad':
-<<<<<<< HEAD
-                # TODO: polygon cache
+
+                # try to find the polygon in the cache list
                 polygon_found = False
                 for polygon_dict in self.polygon_cache_list:
                     if (polygon_dict['lpp_in'] == lpp_in and polygon_dict['size_amount'] == size_amount and
-                        polygon_dict['do_manh'] == do_manh):
+                        polygon_dict['do_manh'] == do_manh_in_rad):
                         polygon_found = True
                         polygon_rough_sized = polygon_dict['polygon']
 
                 if not polygon_found:
-                    polygon_rough_sized = self.dataprep_roughsize_gdspy(polygon2, size_amount=size_amount, do_manh=do_manh)
+                    polygon_rough_sized = self.dataprep_roughsize_gdspy(polygon2, size_amount=size_amount, do_manh=do_manh_in_rad)
                     self.polygon_cache_list.append(
                         {'lpp_in': lpp_in,
                          'size_amount': size_amount,
-                         'do_manh': do_manh,
+                         'do_manh': do_manh_in_rad,
                          'polygon': polygon_rough_sized
                          }
                     )
-=======
-                polygon_rough_sized = self.dataprep_roughsize_gdspy(polygon2,
-                                                                    size_amount=size_amount,
-                                                                    do_manh=do_manh_in_rad)
->>>>>>> 51f6f579
+
 
                 if polygon1 is None:
                     polygon_out = polygon_rough_sized
@@ -1605,8 +1601,8 @@
         end0 = time.time()
         logging.info(f'Converting all layers from gdspy to point list took a total of: {end0 - start0}s')
 
-<<<<<<< HEAD
         return self.post_dataprep_flat_content_list
+
 
     def merge_content_lists(self, main_list: Tuple, append_list: Tuple) -> None:
         """
@@ -1791,6 +1787,3 @@
         logging.info(f'Converting all layers from gdspy to point list took a total of: {end0 - start0}s')
 
         return self.lsf_post_dataprep_flat_content_list
-=======
-        return self.post_dataprep_flat_content_list
->>>>>>> 51f6f579
