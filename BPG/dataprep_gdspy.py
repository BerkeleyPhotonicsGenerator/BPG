--- conflicted
+++ resolved
@@ -1,7 +1,8 @@
+
 import gdspy
 from typing import Tuple, List, Union  #, TYPE_CHECKING,
 from math import ceil  # , floor
-from BPG.manh_gdspy import polyop_manh  # ,coords_cleanup
+from BPG.manh import gdspy_manh  # ,coords_cleanup
 import numpy as np
 import sys
 
@@ -9,6 +10,7 @@
 ################################################################################
 # define parameters for testing
 ################################################################################
+# TODO: Move numbers into a tech file
 global_grid_size = 0.001
 global_rough_grid_size = 0.1
 global_min_width = 0.1
@@ -26,10 +28,8 @@
                                fracture=True,  # type: bool
                                do_manh=True,  # type: bool
                                manh_grid_size=global_grid_size  # type: float
+                               # TODO: manh grid size is magic number
                                ):
-<<<<<<< HEAD
-    # type: (...) -> List
-=======
     # type: (...) -> List[List[Tuple[float, float]]]
     """
 
@@ -50,22 +50,20 @@
         A list containing the polygon point lists that compose the input gdspy polygon
     """
     # TODO: Perhaps consider doing fraction to precision 0.0004, rounding explicitly to 0.001, then cleaning up duplicates
->>>>>>> 03f69057
     if do_manh:
-        polygon_gdspy_in = polyop_manh(polygon_gdspy_in, manh_grid_size=manh_grid_size, do_manh=do_manh)
+        polygon_gdspy_in = gdspy_manh(polygon_gdspy_in, manh_grid_size=manh_grid_size, do_manh=do_manh)
 
     if fracture:
-        polygon_gdspy = polygon_gdspy_in.fracture(max_points=4094, precision=0.001)
+        polygon_gdspy = polygon_gdspy_in.fracture(max_points=4094, precision=0.001)  # TODO: Magic numbers
     else:
         polygon_gdspy = polygon_gdspy_in
 
-    # TODO: Rounding properly
     output_list_of_coord_lists = []
     if isinstance(polygon_gdspy, gdspy.Polygon):
-        output_list_of_coord_lists = [np.round(polygon_gdspy.points, 3)]
+        output_list_of_coord_lists = [np.round(polygon_gdspy.points, 3)]  # TODO: Magic number?
     elif isinstance(polygon_gdspy, gdspy.PolygonSet):
         for poly in polygon_gdspy.polygons:
-            output_list_of_coord_lists.append(np.round(poly, 3))
+            output_list_of_coord_lists.append(np.round(poly, 3))  # TODO: Magic number?
     else:
         raise ValueError('polygon_gdspy must be a gdspy.Polygon or gdspy.PolygonSet')
     return output_list_of_coord_lists
@@ -78,18 +76,23 @@
         ):
     # type: (...) -> Union[gdspy.Polygon, gdspy.PolygonSet]
     """
-    Converts list of coordinate lists into GDSPY polygon objects
+    Converts list of polygon coordinate lists into GDSPY polygon objects
     The expected input list will be a list of all polygons on a given layer
 
     Parameters
     ----------
-    pos_neg_list_list
-    manh_grid_size
-    do_manh
+    pos_neg_list_list : Tuple[List, List]
+        A tuple containing two lists: the list of positive polygon shapes and the list of negative polygon shapes.
+        Each polygon shape is a list of point tuples
+    manh_grid_size : float
+        The manhattanization grid size
+    do_manh : bool
+        True to perform Manhattanization
 
     Returns
     -------
-
+    polygon_out : Union[gdspy.Polygon, gdspy.PolygonSet]
+        The gdpsy.Polygon formatted polygons
     """
     pos_coord_list_list = pos_neg_list_list[0]
     neg_coord_list_list = pos_neg_list_list[1]
@@ -122,16 +125,6 @@
                 do_cleanup=GLOBAL_DO_CLEANUP
             )
 
-<<<<<<< HEAD
-    polygon_out = polyop_manh(polygon_out, manh_grid_size=manh_grid_size, do_manh=do_manh)
-    polygon_out = gdspy.offset(polygon_out, 0, max_points=MAX_SIZE, join_first=True)
-    return polygon_out
-
-
-def polyop_oversize(polygon,  # type: Union[gdspy.Polygon, gdspy.PolygonSet]
-                    offset,  # type: float
-                    ):
-=======
     polygon_out = gdspy_manh(polygon_out, manh_grid_size=manh_grid_size, do_manh=do_manh)
 
     # TODO: is the cleanup necessary
@@ -196,7 +189,6 @@
 def dataprep_oversize_gdspy(polygon,  # type: Union[gdspy.Polygon, gdspy.PolygonSet]
                             offset,  # type: float
                             ):
->>>>>>> 03f69057
     # type: (...) -> Union[gdspy.Polygon, gdspy.PolygonSet]
 
     if offset < 0:
@@ -208,9 +200,9 @@
     return polygon_oversized
 
 
-def polyop_undersize(polygon,  # type: Union[gdspy.Polygon, gdspy.PolygonSet]
-                     offset,  # type: float
-                     ):
+def dataprep_undersize_gdspy(polygon,  # type: Union[gdspy.Polygon, gdspy.PolygonSet]
+                             offset,  # type: float
+                             ):
     # type: (...) -> Union[gdspy.Polygon, gdspy.PolygonSet]
 
     if offset < 0:
@@ -222,26 +214,25 @@
     return polygon_undersized
 
 
-def polyop_roughsize(polygon,  # type: Union[gdspy.Polygon, gdspy.PolygonSet]
-                     size_amount,  # type: float
-                     do_manh,  # type: bool
-                     ):
-
+def dataprep_roughsize_gdspy(polygon,  # type: Union[gdspy.Polygon, gdspy.PolygonSet]
+                             size_amount,  # type: float
+                             do_manh,  # type: bool
+                             ):
     rough_grid_size = global_rough_grid_size
 
     # oversize twice, then undersize twice and oversize again
-    polygon_oo = polyop_oversize(polygon, 2 * rough_grid_size)
-    polygon_oouu = polyop_undersize(polygon_oo, 2 * rough_grid_size)
-    polygon_oouuo = polyop_oversize(polygon_oouu, rough_grid_size)
+    polygon_oo = dataprep_oversize_gdspy(polygon, 2 * rough_grid_size)
+    polygon_oouu = dataprep_undersize_gdspy(polygon_oo, 2 * rough_grid_size)
+    polygon_oouuo = dataprep_oversize_gdspy(polygon_oouu, rough_grid_size)
 
     # manhattanize to the rough grid
-    polygon_oouuo_rough = polyop_manh(polygon_oouuo, rough_grid_size, do_manh)
+    polygon_oouuo_rough = gdspy_manh(polygon_oouuo, rough_grid_size, do_manh)
 
     # undersize then oversize
-    polygon_roughsized = polyop_oversize(polyop_undersize(polygon_oouuo_rough, global_grid_size),
-                                         global_grid_size)
-
-    polygon_roughsized = polyop_oversize(polygon_roughsized, max(size_amount - 2 * global_grid_size, 0))
+    polygon_roughsized = dataprep_oversize_gdspy(dataprep_undersize_gdspy(polygon_oouuo_rough, global_grid_size),
+                                                 global_grid_size)
+
+    polygon_roughsized = dataprep_oversize_gdspy(polygon_roughsized, max(size_amount - 2 * global_grid_size, 0))
 
     return polygon_roughsized
 
@@ -252,140 +243,110 @@
                   ):
     grid_size = global_grid_size
     extended_amount = grid_size * ceil(extended_amount / grid_size)
-<<<<<<< HEAD
-    polygon_ref_sized = polyop_oversize(polygon_ref, extended_amount)
-    polygon_extended = polyop_oversize(polygon_toextend, extended_amount)
-    polygon_extra = gdspy.offset(gdspy.fast_boolean(polygon_extended, polygon_ref, 'not'),
-                                 0, max_points=MAX_SIZE, join_first=True)
-    polygon_toadd = gdspy.offset(gdspy.fast_boolean(polygon_extra, polygon_ref_sized, 'and'),
-                                 0, max_points=MAX_SIZE, join_first=True)
-=======
     polygon_ref_sized = dataprep_oversize_gdspy(polygon_ref, extended_amount)
     polygon_extended = dataprep_oversize_gdspy(polygon_toextend, extended_amount)
     polygon_extra = dataprep_cleanup_gdspy(gdspy.fast_boolean(polygon_extended, polygon_ref, 'not'),
                                            do_cleanup=GLOBAL_DO_CLEANUP)
     polygon_toadd = dataprep_cleanup_gdspy(gdspy.fast_boolean(polygon_extra, polygon_ref_sized, 'and'),
                                            do_cleanup=GLOBAL_DO_CLEANUP)
->>>>>>> 03f69057
 
     polygon_out = dataprep_cleanup_gdspy(gdspy.fast_boolean(polygon_toextend, polygon_toadd, 'or'),
                                          do_cleanup=GLOBAL_DO_CLEANUP)
 
     # TODO: replace 1.1 with non-magic number
     buffer_size = max(grid_size * ceil(0.5 * extended_amount / grid_size + 1.1), 0.0)
-    polygon_out = polyop_oversize(polyop_undersize(polygon_out, buffer_size), buffer_size)
+    polygon_out = dataprep_oversize_gdspy(dataprep_undersize_gdspy(polygon_out, buffer_size), buffer_size)
 
     return polygon_out
 
 
-def poly_operation(polygon1,  # type: Union[gdspy.Polygon, gdspy.PolygonSet]
+def poly_operation(polygon1,  # type: Union[gdspy.Polygon, gdspy.PolygonSet, None]
                    polygon2,  # type: Union[gdspy.Polygon, gdspy.PolygonSet, None]
                    operation,  # type: str
                    size_amount,  # type: float
                    do_manh=False,  # type: bool
-                   debug=False,  # type: bool
                    ):
-    # TODO: clean up the input polygons first
-
+    # type: (...) -> Union[gdspy.Polygon, gdspy.PolygonSet]
+    """
+
+    Parameters
+    ----------
+    polygon1 : Union[gdspy.Polygon, gdspy.PolygonSet, None]
+        The shapes currently on the output layer
+    polygon2 : Union[gdspy.Polygon, gdspy.PolygonSet, None]
+        The shapes on the input layer that will be added/subtracted to/from the output layer
+    operation : str
+        The operation to perform:  'rad', 'add', 'sub', 'ext', 'ouo', 'del'
+    size_amount : float
+        The amount to over/undersize the shapes to be added/subtracted
+    do_manh : bool
+        True to perform manhattanization during the 'rad' operation
+
+    Returns
+    -------
+    polygons_out : Union[gdspy.Polygon, gdspy.PolygonSet]
+        The new polygons present on the output layer
+    """
+    # TODO: clean up the input polygons first ?
+
+    # TODO: properly get the grid size from a tech file
     grid_size = global_grid_size
+
+    # If there are no shapes to operate on, return the shapes currently on the output layer
     if polygon2 is None:
         return polygon1
     else:
         if operation == 'rad':
-            # if (need_new_rough_shapes == True):
-            #     polygon_rough = polyop_roughsize(polygon2)
-            #     need_new_rough_shapes == False
-            # TODO: manh
-            polygon_rough = polyop_roughsize(polygon2, size_amount=size_amount, do_manh=do_manh)
+            # TODO: manh ?
+            polygon_rough = dataprep_roughsize_gdspy(polygon2, size_amount=size_amount, do_manh=do_manh)
 
             buffer_size = max(size_amount - 2 * global_rough_grid_size, 0)
-            polygon_rough_sized = polyop_oversize(polygon_rough, buffer_size)
+            polygon_rough_sized = dataprep_oversize_gdspy(polygon_rough, buffer_size)
 
             if polygon1 is None:
                 polygon_out = polygon_rough_sized
             else:
                 polygon_out = gdspy.fast_boolean(polygon1, polygon_rough_sized, 'or')
-<<<<<<< HEAD
-                polygon_out = gdspy.offset(polygon_out, 0, max_points=4094, join_first=True)
-            # if (debug_text == True and leng(RoughShapes) > 0):
-            #     print("%L --> %L  %L rough shapes added."  %(LppIn, LppOut, list(len(RoughShapes))))
-=======
                 polygon_out = dataprep_cleanup_gdspy(polygon_out, do_cleanup=GLOBAL_DO_CLEANUP)
->>>>>>> 03f69057
 
         elif operation == 'add':
             if polygon1 is None:
-                polygon_out = polyop_oversize(polygon2, size_amount)
-                # shapely_plot(polygon_out)
-            else:
-<<<<<<< HEAD
-                polygon_out = gdspy.fast_boolean(polygon1, polyop_oversize(polygon2, size_amount), 'or')
-                polygon_out = gdspy.offset(polygon_out, 0, max_points=4094, join_first=True)
-            # if (debug_text == True and leng(ShapesIn) > 0):
-            #     print("%L --> %L  %L shapes added."  %(LppIn, LppOut, list(length(ShapesIn))))
-=======
+                polygon_out = dataprep_oversize_gdspy(polygon2, size_amount)
+            else:
                 polygon_out = gdspy.fast_boolean(polygon1, dataprep_oversize_gdspy(polygon2, size_amount), 'or')
                 polygon_out = dataprep_cleanup_gdspy(polygon_out, do_cleanup=GLOBAL_DO_CLEANUP)
->>>>>>> 03f69057
 
         elif operation == 'sub':
             if polygon1 is None:
                 polygon_out = None
             else:
                 # TODO: Over or undersize the subtracted poly
-<<<<<<< HEAD
-                polygon_out = gdspy.fast_boolean(polygon1, polyop_oversize(polygon2, size_amount), 'not')
-                polygon_out = gdspy.offset(polygon_out, 0, max_points=4094, join_first=True)
-            # if (debug_text == True and leng(ShapesToSubtract) > 0):
-            #     print("%L --> %L  %L shapes subtracted."  %(LppIn, LppOut, list(length(ShapesToSubtract))))
-            # if polygon1.area == 0
-            #     print("Warning in 0ProcedureDataPrep. There is nothing to substract %L from." %(LppOut))
-=======
                 polygon_out = gdspy.fast_boolean(polygon1, dataprep_oversize_gdspy(polygon2, size_amount), 'not')
                 polygon_out = dataprep_cleanup_gdspy(polygon_out, GLOBAL_DO_CLEANUP)
->>>>>>> 03f69057
 
         elif operation == 'ext':
             # TODO:
             # if (not (member(LppOut, NotToExtendOrOverUnderOrUnderOverLpps) != nil)):
             if True:
-                # if (debug_text == True):
-                #     print("Extending %L over %L by %s ." %(LppIn, LppOut, list(SizeAmount)))
-                # else:
-                #     pass
                 polygon_toextend = polygon1
                 polygon_ref = polygon2
                 polygon_out = polyop_extend(polygon_toextend, polygon_ref, size_amount)
             else:
                 pass
-                # if (debug_text == True):
-                #     print("Extension skipped on %L over %s by %s." %(LppIn, LppOut, list(SizeAmount)))
-                # else:
-                #     pass
-        # TODO
+
         elif operation == 'ouo':
+            # TODO
             # if (not (member(LppIn NotToExtendOrOverUnderOrUnderOverLpps) != nil)):
             if True:
-                # if (debug_text == True and length(ShapesIn) > 0):
-                #     print("Performing Over of Under of Under of Over on %s."  %LppIn)
-                # if ():
-                #     ValueError("MinWidth for %s is missing" %LppIn)
-                # else:
-                #     min_width = lpp_in['min_width']
-                # if ():
-                #     ValueError("MinSpace for %s is missing" %LppIn)
-                # else:
-                #     min_space = lpp_in['min_space']
-
                 min_width = global_min_width
                 min_space = global_min_width
 
                 underofover_size = grid_size * ceil(0.5 * min_space / grid_size)
                 overofunder_size = grid_size * ceil(0.5 * min_width / grid_size)
-                polygon_o = polyop_oversize(polygon1, underofover_size)
-                polygon_ou = polyop_undersize(polygon_o, underofover_size)
-                polygon_ouu = polyop_undersize(polygon_ou, overofunder_size)
-                polygon_out = polyop_oversize(polygon_ouu, overofunder_size)
+                polygon_o = dataprep_oversize_gdspy(polygon2, underofover_size)
+                polygon_ou = dataprep_undersize_gdspy(polygon_o, underofover_size)
+                polygon_ouu = dataprep_undersize_gdspy(polygon_ou, overofunder_size)
+                polygon_out = dataprep_oversize_gdspy(polygon_ouu, overofunder_size)
 
             else:
                 pass
