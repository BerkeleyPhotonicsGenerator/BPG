import warnings
import gdspy
import time
import numpy as np
import sys
import shapely.geometry
import logging

from BPG.photonic_objects import PhotonicRect, PhotonicPolygon, PhotonicRound
from math import ceil, sqrt
from typing import TYPE_CHECKING, Tuple, List, Union, Dict, Any, Optional

if TYPE_CHECKING:
    from BPG.photonic_core import PhotonicTechInfo
    from bag.layout.routing import RoutingGrid

################################################################################
# define parameters for testing
################################################################################


MAX_SIZE = sys.maxsize
dataprep_logger = logging.getLogger('dataprep')

warnings.filterwarnings(
    action='ignore',
    message='.*polygon with more than 199 points was created.*',
)


class Dataprep:
    def __init__(self,
                 photonic_tech_info: "PhotonicTechInfo",
                 grid: "RoutingGrid",
                 flat_content_list_by_layer,
                 flat_content_list_separate,
                 is_lsf: bool = False,
                 ):
        """

        Parameters
        ----------
        photonic_tech_info
        grid
        flat_content_list_by_layer
        flat_content_list_separate
        is_lsf : bool = False
            True if the Dataprep object is being used for LSF dataprep flow.
            False if the Dataprep object is being used for standard dataprep.

        """
        self.photonic_tech_info: PhotonicTechInfo = photonic_tech_info
        self.grid = grid
        self.flat_content_list_by_layer: Dict[Tuple(str, str), Tuple] = flat_content_list_by_layer
        self.flat_content_list_separate = flat_content_list_separate
        self.is_lsf = is_lsf

        self.global_grid_size = self.photonic_tech_info.global_grid_size
        self.global_rough_grid_size = self.photonic_tech_info.global_rough_grid_size

        # TODO: Figure out proper operation precision. Should it be related to grid size?
        self.global_operation_precision = self.global_grid_size / 10
        self.global_clean_up_grid_size = self.global_grid_size / 10
        # TODO: make sure we set tolerance properly. larger numbers will cut off acute angles more when oversizing
        self.offset_tolerance = 4.35250
        self.do_cleanup = True

        # In skill, all shapes are created already-manhattanized.
        # Either we must do this (and can then set GLOBAL_DO_MANH_AT_BEGINNING to false, or must manhattanize here to
        #  replicate skill dataprep output)
        self.GLOBAL_DO_MANH_AT_BEGINNING = False
        # SKILL has GLOBAL_DO_MANH_DURING_OP as True. Only used during rad (and rouo?) for both skill and gdspy
        # implementations
        self.GLOBAL_DO_MANH_DURING_OP = True

        # True to ensure that final shape will be on a Manhattan grid. If GLOBAL_DO_MANH_AT_BEGINNING
        # and GLOBAL_DO_MANH_DURING_OP are set,
        # GLOBAL_DO_FINAL_MANH can be False, and we should still have Manhattanized shapes on Manhattan grid
        # if function implentations are correct
        self.GLOBAL_DO_FINAL_MANH = False


        # cache list of polygons
        self.polygon_cache_list = []

        # Initialize dataprep related structures
        # Dictionary of layer-keyed gdspy polygonset shapes
        self.flat_gdspy_polygonsets_by_layer: Dict[Tuple(str, str), Union[gdspy.PolygonSet, gdspy.Polygon]] = {}
        # Dictionary of layer-keyed polygon point-lists (lists of points comprising the polygons on the layer)
        self.post_dataprep_polygon_pointlist_by_layer: Dict[Tuple(str, str), Any] = {}  # TODO: Fix Any
        # BAG style content list after dataprep
        self.post_dataprep_flat_content_list: List[Tuple] = []

        # Dataprep custom configuration
        self.dataprep_ignore_list: List[Tuple] = self.photonic_tech_info.dataprep_routine_data.get(
            'dataprep_ignore_list', [])
        self.dataprep_bypass_list: List[Tuple] = self.photonic_tech_info.dataprep_routine_data.get(
            'dataprep_bypass_list', [])
        if self.dataprep_ignore_list is None:
            self.dataprep_ignore_list = []
        if self.dataprep_bypass_list is None:
            self.dataprep_bypass_list = []

        # Load the dataprep operations list and OUUO list
        if self.is_lsf:
            self.dataprep_groups = self.photonic_tech_info.lsf_export_parameters.get('dataprep_groups', [])
            self.ouuo_list = self.photonic_tech_info.lsf_export_parameters.get('over_under_under_over', [])
        else:
            self.dataprep_groups = self.photonic_tech_info.dataprep_routine_data.get('dataprep_groups', [])
            self.ouuo_list = self.photonic_tech_info.dataprep_routine_data.get('over_under_under_over', [])

        if self.dataprep_groups is None:
            self.dataprep_groups = []
        if self.ouuo_list is None:
            self.ouuo_list = []

<<<<<<< HEAD
        # cache list of polygons
        self.polygon_cache_list = []

=======
>>>>>>> b0286f1b

    ################################################################################
    # clean up functions for coordinate lists and gdspy objects
    ################################################################################
    @staticmethod
    def cleanup_delete(coords_list_in,  # type: Union[List[Tuple[float, float]], np.ndarray]
                       eps_grid=1e-4,  # type: float
                       ):
        # type: (...) -> np.ndarray
        """

        Parameters
        ----------
        coords_list_in : Union[List[Tuple[float, float]], np.ndarray]
            The list of x-y coordinates composing a polygon shape
        eps_grid :
            grid resolution below which points are considered to be the same

        Returns
        -------
        delete_array : np.ndarray
            Numpy array of bools telling whether to delete the coordinate or not
        """

        if isinstance(coords_list_in, np.ndarray):
            coords_list_in = coords_list_in
        else:
            coords_list_in = np.array(coords_list_in)

        coord_set_lsh = np.roll(coords_list_in, -1, axis=0)
        coord_set_rsh = np.roll(coords_list_in, 1, axis=0)

        vec_l = coord_set_lsh - coords_list_in
        vec_r = coords_list_in - coord_set_rsh

        dx_l = vec_l[:, 0]
        dy_l = vec_l[:, 1]
        dx_r = vec_r[:, 0]
        dy_r = vec_r[:, 1]

        dx_l_abs = np.abs(dx_l)
        dy_l_abs = np.abs(dy_l)
        dx_r_abs = np.abs(dx_r)
        dy_r_abs = np.abs(dy_r)

        same_with_left = np.logical_and(dx_l_abs < eps_grid, dy_l_abs < eps_grid)
        same_with_right = np.logical_and(dx_r_abs < eps_grid, dy_r_abs < eps_grid)
        diff_from_lr = np.logical_not(np.logical_or(same_with_left, same_with_right))

        """
        if x&y coords are accurate, we should have dy2_acc/dx2_acc = dy1_acc/dx1_acc
        equivalent to    dx1_acc * dy2_acc =dx2_acc * dy1_acc,
        because of inaccuracy in float numbers, we have
        |dx1 * dy2 - dx2 * dy1| = |(dx1_acc + err1) * (dy2_acc + err2) - (dx2_acc + err3) * (dy1_acc + err4)|
                               ~ |dx1 * err2 + dy2 * err1 - dx2 * err4 - dy1 * err3|
                               < sum(|dx1|, |dx2|, |dy1|, |dy2|) * |err_max|
        
        # error_abs = np.abs(dx_l * dy_r - dx_r * dy_l)
        # in_line = error_abs  < eps_grid * (dx_l_abs + dy_l_abs + dx_r_abs + dy_r_abs)
        """
        in_line = np.logical_or(np.logical_and(dx_l_abs < eps_grid, dx_r_abs < eps_grid),
                                np.logical_and(dy_l_abs < eps_grid, dy_r_abs < eps_grid))

        # situation 1: the point is the same with its left neighbor
        # situation 2: the point is not the same with its neighbors, but it is in a line with them
        delete_array = np.logical_or(same_with_left, np.logical_and(in_line, diff_from_lr))

        return delete_array

    def coords_cleanup(self,
                       coords_list_in,  # type: Union[List[Tuple[float, float]], np.ndarray]
                       eps_grid=1e-4,  # type: float
                       ):
        # type (...) -> List[Tuple[float, float]]
        """
        clean up coordinates in the list that are redundant or harmful for following Shapely functions
    
        Parameters
        ----------
        coords_list_in : Union[List[Tuple[float, float]], np.ndarray]
            list of coordinates that enclose a polygon
        eps_grid : float
            a size smaller than the resolution grid size,
            if the difference of x/y coordinates of two points is smaller than it,
            these two points should actually share the same x/y coordinate

        Returns
        ----------
        coords_set_out : np.ndarray
            The cleaned coordinate set
        """
        dataprep_logger.debug(f'in coords_cleanup, coords_list_in: {coords_list_in}')

        if isinstance(coords_list_in, np.ndarray):
            coord_set_out = coords_list_in
        else:
            coord_set_out = np.array(coords_list_in)

        delete_array = self.cleanup_delete(coord_set_out, eps_grid=eps_grid)
        not_cleaned = np.sum(delete_array) > 0

        # in some cases, some coordinates become on the line if the following coord is deleted,
        # need to loop until no coord is deleted during one loop
        while not_cleaned:
            select_array = np.logical_not(delete_array)
            coord_set_out = coord_set_out[select_array]
            delete_array = self.cleanup_delete(coord_set_out, eps_grid=eps_grid)
            not_cleaned = np.sum(delete_array) > 0

        dataprep_logger.debug(f'in coords_cleanup, coord_set_out: {coord_set_out}')

        return coord_set_out

    def dataprep_cleanup_gdspy(self,
                               polygon,  # type: Union[gdspy.Polygon, gdspy.PolygonSet, None]
                               do_cleanup=True  # type: bool
                               ):
        # type: (...) -> Union[gdspy.Polygon, gdspy.PolygonSet, None]
        """
        Clean up a gdspy Polygon/PolygonSet by performing offset with size = 0
    
        First offsets by size 0 with precision higher than the global grid size.
        Then calls an explicit rounding function to the grid size.
        This is done because it is unclear how the clipper/gdspy library handles precision
    
        Parameters
        ----------
        polygon : Union[gdspy.Polygon, gdspy.PolygonSet]
            The polygon to clean
        do_cleanup : bool
            True to perform the cleanup. False will return input polygon unchanged
        Returns
        -------
        clean_polygon : Union[gdspy.Polygon, gdspy.PolygonSet]
            The cleaned up polygon
        """

        if do_cleanup:
            if polygon is None:
                clean_polygon = None
            elif isinstance(polygon, (gdspy.Polygon, gdspy.PolygonSet)):
                clean_polygon = gdspy.offset(
                    polygons=polygon,
                    distance=0,
                    tolerance=self.offset_tolerance,
                    max_points=MAX_SIZE,
                    join_first=True,
                    precision=self.global_clean_up_grid_size,
                )

                clean_coords = []
                if isinstance(clean_polygon, gdspy.Polygon):
                    clean_coords = self.global_grid_size * np.round(clean_polygon.points / self.global_grid_size, 0)
                    clean_polygon = gdspy.Polygon(points=clean_coords)
                elif isinstance(clean_polygon, gdspy.PolygonSet):
                    for poly in clean_polygon.polygons:
                        clean_coords.append(self.global_grid_size * np.round(poly / self.global_grid_size, 0))
                    clean_polygon = gdspy.PolygonSet(polygons=clean_coords)

            else:
                raise ValueError('input polygon must be a gdspy.Polygon, gdspy.PolygonSet or NonType')

        else:
            clean_polygon = polygon

        return clean_polygon

    ################################################################################
    # type-converting functions for coordlist/gdspy/shapely
    ################################################################################
    @staticmethod
    def coord_to_shapely(
            pos_neg_list_list,  # type: Tuple[List[List[Tuple[float, float]]], List[List[Tuple[float, float]]]]
    ):
        # type: (...) -> Union[shapely.geometry.Polygon, shapely.geometry.MultiPolygon]
        """
        Converts list of coordinate lists into shapely polygon objects
    
        Parameters
        ----------
        pos_neg_list_list :
            The tuple of positive and negative lists of coordinate lists
    
        Returns
        -------
        polygon_out : Union[Polygon, Multipolygon]
            The Shapely representation of the polygon
        """
        pos_coord_list_list = pos_neg_list_list[0]
        neg_coord_list_list = pos_neg_list_list[1]

        polygon_out = shapely.geometry.Polygon(pos_coord_list_list[0]).buffer(0, cap_style=3, join_style=2)

        if len(pos_coord_list_list) > 1:
            for pos_coord_list in pos_coord_list_list[1:]:
                polygon_pos = shapely.geometry.Polygon(pos_coord_list).buffer(0, cap_style=3, join_style=2)
                polygon_out = polygon_out.union(polygon_pos)
        if len(neg_coord_list_list):
            for neg_coord_list in neg_coord_list_list:
                polygon_neg = shapely.geometry.Polygon(neg_coord_list).buffer(0, cap_style=3, join_style=2)
                polygon_out = polygon_out.difference(polygon_neg)

        return polygon_out

    def dataprep_coord_to_gdspy(
            self,
            pos_neg_list_list: Tuple[List[List[Tuple[float, float]]], List[List[Tuple[float, float]]]],
            manh_grid_size: float,
            do_manh: bool,  # TODO: Remove this argument?
    ) -> Union[gdspy.Polygon, gdspy.PolygonSet]:
        """
        Converts list of polygon coordinate lists into GDSPY polygon objects
        The expected input list will be a list of all polygons on a given layer
    
        Parameters
        ----------
        pos_neg_list_list : Tuple[List, List]
            A tuple containing two lists: the list of positive polygon shapes and the list of negative polygon shapes.
            Each polygon shape is a list of point tuples
        manh_grid_size : float
            The Manhattanization grid size
        do_manh : bool
            True to perform Manhattanization
    
        Returns
        -------
        polygon_out : Union[gdspy.Polygon, gdspy.PolygonSet]
            The gdpsy.Polygon formatted polygons
        """
        pos_coord_list_list = pos_neg_list_list[0]
        neg_coord_list_list = pos_neg_list_list[1]

        polygon_out = self.dataprep_cleanup_gdspy(gdspy.PolygonSet(pos_coord_list_list),
                                                  do_cleanup=self.do_cleanup)
        if len(neg_coord_list_list):
            polygon_neg = self.dataprep_cleanup_gdspy(gdspy.PolygonSet(neg_coord_list_list),
                                                      do_cleanup=self.do_cleanup)
            polygon_out = self.dataprep_cleanup_gdspy(
                gdspy.fast_boolean(polygon_out, polygon_neg, 'not',
                                   precision=self.global_operation_precision,
                                   max_points=MAX_SIZE),
                do_cleanup=self.do_cleanup
            )

        polygon_out = self.gdspy_manh(polygon_out, manh_grid_size=manh_grid_size, do_manh=do_manh)

        # TODO: is the cleanup necessary
        # Offset by 0 to clean up shape
        polygon_out = self.dataprep_cleanup_gdspy(
            polygon_out,
            do_cleanup=self.do_cleanup
        )

        return polygon_out

    def shapely_to_gdspy_polygon(self,
                                 polygon_shapely,  # type: shapely.geometry.Polygon
                                 ):
        # type: (...) -> gdspy.Polygon
        """
        Converts the shapely representation of a polygon to a gdspy representation

        Parameters
        ----------
        polygon_shapely : shapely.geometry.Polygon
            The shapely representation of the polygon

        Returns
        -------
        polygon_gdspy : gdspy.Polygon
            The gdspy representation of the polygon
        """
        if not isinstance(polygon_shapely, shapely.geometry.Polygon):
            raise ValueError("input must be a Shapely Polygon")
        else:
            ext_coord_list = list(zip(*polygon_shapely.exterior.coords.xy))
            polygon_gdspy = gdspy.Polygon(ext_coord_list)
            if len(polygon_shapely.interiors):
                for interior in polygon_shapely.interiors:
                    int_coord_list = list(zip(*interior.coords.xy))
                    polygon_gdspy_int = gdspy.Polygon(int_coord_list)

                    polygon_gdspy = self.dataprep_cleanup_gdspy(
                        gdspy.fast_boolean(polygon_gdspy, polygon_gdspy_int,
                                           'not',
                                           max_points=MAX_SIZE,
                                           precision=self.global_operation_precision),
                        do_cleanup=self.do_cleanup
                    )
            else:
                pass
            return polygon_gdspy

    def shapely_to_gdspy(self,
                         geom_shapely,  # type: Union[shapely.geometry.Polygon, shapely.geometry.MultiPolygon]
                         ):
        # type: (...) -> Union[gdspy.Polygon, gdspy.PolygonSet]
        """
        Convert the shapely representation of a polygon/multipolygon into the gdspy representation of the
        polygon/polygonset

        Parameters
        ----------
        geom_shapely : Union[Polygon, MultiPolygon]
            The shapely representation of the polygon

        Returns
        -------
        polygon_gdspy : Union[gdspy.Polygon, gdspy.PolygonSet]
            The gdspy representation of the polygon
        """
        if isinstance(geom_shapely, shapely.geometry.Polygon):
            return self.shapely_to_gdspy_polygon(geom_shapely)
        elif isinstance(geom_shapely, shapely.geometry.MultiPolygon):
            polygon_gdspy = self.shapely_to_gdspy_polygon(geom_shapely[0])
            for polygon_shapely in geom_shapely[1:]:
                polygon_gdspy_append = self.shapely_to_gdspy_polygon(polygon_shapely)

                polygon_gdspy = self.dataprep_cleanup_gdspy(
                    gdspy.fast_boolean(polygon_gdspy, polygon_gdspy_append,
                                       'or',
                                       max_points=MAX_SIZE,
                                       precision=self.global_operation_precision),
                    do_cleanup=self.do_cleanup)

            return polygon_gdspy
        else:
            raise ValueError("input must be a Shapely Polygon or a Shapely MultiPolygon")

    def polyop_gdspy_to_point_list(self,
                                   polygon_gdspy_in,  # type: Union[gdspy.Polygon, gdspy.PolygonSet]
                                   fracture=True,  # type: bool
                                   do_manh=True,  # type: bool
                                   manh_grid_size=None,  # type: Optional[float]
                                   ):
        # type: (...) -> List[List[Tuple[float, float]]]
        """
        Converts the gdspy representation of the polygon into a list of fractured polygon point lists

        Parameters
        ----------
        polygon_gdspy_in : Union[gdspy.Polygon, gdspy.PolygonSet]
            The gdspy polygons to be converted to lists of coordinates
        fracture : bool
            True to fracture shapes
        do_manh : bool
            True to perform Manhattanization
        manh_grid_size : float
            The Manhattanization grid size

        Returns
        -------
        output_list_of_coord_lists : List[List[Tuple[float, float]]]
            A list containing the polygon point lists that compose the input gdspy polygon
        """

        if manh_grid_size is None:
            manh_grid_size = self.global_grid_size
        # TODO: Consider doing fracture to precision 0.0004, rounding explicitly to 0.001, then cleaning up duplicates

        if do_manh:
            start = time.time()
            polygon_gdspy_in = self.gdspy_manh(polygon_gdspy_in, manh_grid_size=manh_grid_size, do_manh=do_manh)
            end = time.time()
            dataprep_logger.debug(f'polyop_gdspy_to_point_list: gdspy_manh took: {end-start}s')

        if fracture:
            start = time.time()
            # TODO: Magic numbers
            polygon_gdspy = polygon_gdspy_in.fracture(max_points=4094, precision=self.global_grid_size)
            end = time.time()
            dataprep_logger.debug(f'polyop_gdspy_to_point_list: fracturing took: {end-start}s')
        else:
            polygon_gdspy = polygon_gdspy_in

        output_list_of_coord_lists = []
        if isinstance(polygon_gdspy, gdspy.Polygon):
            output_list_of_coord_lists = [np.round(polygon_gdspy.points, 3)]
            # TODO: Magic number. round based on layout_unit and resolution

            non_manh_edge = self.not_manh(polygon_gdspy.points)
            if non_manh_edge:
                logging.debug(f'Warning: a non-Manhattanized polygon is created in polyop_gdspy_to_point_list, '
                              f'number of non-manh edges is {non_manh_edge}')

        elif isinstance(polygon_gdspy, gdspy.PolygonSet):
            for poly in polygon_gdspy.polygons:
                output_list_of_coord_lists.append(np.round(poly, 3))
                # TODO: Magic number. round based on layout_unit and resolution

                non_manh_edge = self.not_manh(poly)
                if non_manh_edge:
                    logging.debug(f'Warning: a non-Manhattanized polygon is created in polyop_gdspy_to_point_list, '
                                  f'number of non-manh edges is {non_manh_edge}')
        else:
            raise ValueError('polygon_gdspy must be a gdspy.Polygon or gdspy.PolygonSet')

        return output_list_of_coord_lists

    ################################################################################
    # Manhattanization related functions
    ################################################################################
    @staticmethod
    def merge_adjacent_duplicate(coord_set,
                                 eps_grid=1e-6):
        if isinstance(coord_set, np.ndarray):
            coords_list_in = coord_set
        else:
            coords_list_in = np.array(coord_set)

        coord_set_shift = np.roll(coords_list_in, 1, axis=0)
        # 2D array: array of [abs(deltax) > eps, abs(deltay) > eps]
        coord_cmp_eq = np.abs(coord_set_shift - coords_list_in) < eps_grid
        # 1D array: array of [this point is not a duplicate]
        select = np.sum(coord_cmp_eq, axis=1) <= 1

        coord_set_merged = coord_set[select]

        return coord_set_merged

    @staticmethod
    def not_manh(coord_list,  # type: np.ndarray
                 eps_grid=1e-6,  # type: float
                 ):
        # type (...) -> int
        """
        Checks whether the passed coordinate list is Manhattanized

        Parameters
        ----------
        coord_list : List[Tuple[float, float]]
            The coordinate list to check
        eps_grid : float
            The grid tolerance below which points are considered the same

        Returns
        -------
        non_manh_edge : int
            The count of number of edges that are non-Manhattan in this shape
        """
        if isinstance(coord_list, np.ndarray):
            coord_set_in = coord_list
        else:
            coord_set_in = np.array(coord_list)

        coord_set_shift = np.roll(coord_set_in, 1, axis=0)
        # 2D array: array of [deltax > eps, deltay > eps]
        coord_cmp = np.abs(coord_set_shift - coord_set_in) > eps_grid
        # 1D array: array of [this edge is not manhattanized]
        edge_not_manh = np.sum(coord_cmp, axis=1) > 1

        non_manh_edge = np.sum(edge_not_manh, axis=0)

        return non_manh_edge

    @staticmethod
    def manh_edge_tran(p1,
                       dx,
                       dy,
                       nstep,
                       inc_x_first,
                       manh_grid_size,
                       eps_grid=1e-4,
                       ):
        """
        Converts pointlist of an edge (ie 2 points), to a pointlist of a Manhattanized edge

        Parameters
        ----------
        p1
        dx
        dy
        nstep
        inc_x_first
        manh_grid_size
        eps_grid

        Returns
        -------

        """
        # this point and the next point can form a manhattanized edge, no need to create new points
        if (abs(dx) < eps_grid) or (abs(dy) < eps_grid):
            edge_coord_set = np.array([p1.tolist()])
            # print("debug", p1, dx, dy, nstep, inc_x_first, manh_grid_size,)
        # if nstep == 0:
        #     if inc_x_first:
        #         edge_coord_set = np.round(
        #             np.array([p1.tolist(), [p1[0] + dx, p1[1]]]) / manh_grid_size) * manh_grid_size
        #     else:
        #         edge_coord_set = np.round(
        #             np.array([p1.tolist(), [p1[0], p1[1] + dy]]) / manh_grid_size) * manh_grid_size
        # otherwise we need to insert new points, dx or dy might not be on manh grid, need to
        else:
            x_set = np.empty((2 * nstep,), dtype=p1.dtype)
            y_set = np.empty((2 * nstep,), dtype=p1.dtype)
            if inc_x_first:
                x_set_pre = np.round(
                    np.linspace(p1[0], p1[0] + nstep * dx, nstep + 1) / manh_grid_size) * manh_grid_size
                y_set_pre = np.round(
                    np.linspace(p1[1], p1[1] + (nstep - 1) * dy, nstep) / manh_grid_size) * manh_grid_size
                x_set[0::2] = x_set_pre[:-1]
                x_set[1::2] = x_set_pre[1:]
                y_set[0::2] = y_set_pre
                y_set[1::2] = y_set_pre
            else:
                x_set_pre = np.round(
                    np.linspace(p1[0], p1[0] + (nstep - 1) * dx, nstep) / manh_grid_size) * manh_grid_size
                y_set_pre = np.round(
                    np.linspace(p1[1], p1[1] + nstep * dy, nstep + 1) / manh_grid_size) * manh_grid_size
                x_set[0::2] = x_set_pre
                x_set[1::2] = x_set_pre
                y_set[0::2] = y_set_pre[:-1]
                y_set[1::2] = y_set_pre[1:]

            edge_coord_set = np.stack((x_set, y_set), axis=-1)

        return edge_coord_set

    def manh_skill(self,
                   poly_coords,  # type: np.ndarray
                   manh_grid_size,  # type: float
                   manh_type,  # type: str
                   ):
        # type: (...) -> np.ndarray[Tuple[float, float]]
        """
        Convert a polygon into a polygon with orthogonal edges (ie, performs Manhattanization)

        Parameters
        ----------
        poly_coords : List[Tuple[float, float]]
            list of coordinates that enclose a polygon
        manh_grid_size : float
            grid size for Manhattanization, edge length after Manhattanization should be larger than it
        manh_type : str
            'inc' : the Manhattanized polygon is larger compared to the one on the manh grid
            'dec' : the Manhattanized polygon is smaller compared to the one on the manh grid
            'non' : additional feature, only map the coords to the manh grid but do no Manhattanization

        Returns
        ----------
        poly_coords_cleanup : List[Tuple[float, float]]
            The Manhattanized list of coordinates describing the polygon
        """

        def apprx_equal(float1,  # type: float
                        float2,  # type: float
                        eps_grid=1e-9  # type: float
                        ):
            return abs(float1 - float2) < eps_grid

        def apprx_equal_coord(coord1,  # type: Tuple[float, float]
                              coord2,  # type: Tuple[float, float]
                              eps_grid=1e-9  # type: float
                              ):
            return apprx_equal(coord1[0], coord2[0], eps_grid) and (apprx_equal(coord1[1], coord2[0], eps_grid))

        # map the coordinates to the manh grid
        if isinstance(poly_coords, np.ndarray):
            poly_coords_ori = poly_coords
        else:
            poly_coords_ori = np.array(poly_coords)

        dataprep_logger.debug(f'in manh_skill, manh_grid_size: {manh_grid_size}')
        dataprep_logger.debug(f'in manh_skill, poly_coords before mapping to manh grid: {poly_coords_ori}')

        if poly_coords_ori.size == 0:
            return poly_coords_ori

        poly_coords_manhgrid = manh_grid_size * np.round(poly_coords_ori / manh_grid_size)

        dataprep_logger.debug(f'in manh_skill, poly_coords after mapping to manh grid: {poly_coords_manhgrid}')

        # poly_coords_manhgrid = self.coords_cleanup(poly_coords_manhgrid)
        poly_coords_manhgrid = self.merge_adjacent_duplicate(poly_coords_manhgrid)

        # adding the first point to the last if polygon is not closed
        if not apprx_equal_coord(poly_coords_manhgrid[0], poly_coords_manhgrid[-1]):
            poly_coords_manhgrid = np.append(poly_coords_manhgrid, [poly_coords_manhgrid[0]], axis=0)

        # do Manhattanization if manh_type is 'inc'
        if manh_type == 'non':
            return poly_coords
        elif (manh_type == 'inc') or (manh_type == 'dec'):
            # Determining the coordinate of a point which is likely to be inside the convex envelope of the polygon
            # (a kind of "center-of-mass")

            n_coords = poly_coords_manhgrid.size / poly_coords_manhgrid[0].size
            coord_in = np.sum(poly_coords_manhgrid, axis=0) / n_coords

            poly_coords_manhgrid_leftshift = np.roll(poly_coords_manhgrid, -1, axis=0)
            edge_vec_set = poly_coords_manhgrid_leftshift - poly_coords_manhgrid
            p2c_vec_set = coord_in - poly_coords_manhgrid

            deltax_set = edge_vec_set[:, 0]
            deltay_set = edge_vec_set[:, 1]

            nstep_set = np.round(np.minimum(np.abs(deltax_set), np.abs(deltay_set)) / manh_grid_size).astype(int)
            nstep_fordivide_set = nstep_set + (nstep_set == 0)
            dx_set = deltax_set / nstep_fordivide_set
            dy_set = deltay_set / nstep_fordivide_set
            p2c_x_set = p2c_vec_set[:, 0]
            p2c_y_set = p2c_vec_set[:, 1]
            product1_set = deltax_set * p2c_y_set - deltay_set * p2c_x_set
            product2_set = deltax_set * 0.0 - deltax_set * deltay_set
            inc_x_first_set = (product1_set * product2_set < 0) == (manh_type == 'inc')

            # Scanning all the points of the original set and adding points in-between.
            poly_coords_orth = []
            for i in range(0, len(poly_coords_manhgrid)):
                coord_curr = poly_coords_manhgrid[i]
                edge_coords_set = self.manh_edge_tran(coord_curr, dx_set[i], dy_set[i], nstep_set[i],
                                                      inc_x_first_set[i],
                                                      manh_grid_size)
                poly_coords_orth.append(edge_coords_set)

            poly_coords_orth = np.concatenate(poly_coords_orth, axis=0)

            poly_coords_orth_manhgrid = poly_coords_orth
            # poly_coords_orth_manhgrid = manh_grid_size * np.round(poly_coords_orth / manh_grid_size)

            # clean up the coords
            nonmanh_edge_pre = self.not_manh(poly_coords_orth_manhgrid)

            # If this is true, we should fail, so loop and help with debug
            if nonmanh_edge_pre:
                for i in range(0, len(poly_coords_orth_manhgrid) - 1):
                    p1 = poly_coords_orth_manhgrid[i]
                    p2 = poly_coords_orth_manhgrid[i + 1]
                    if p1[0] != p2[0] and p1[1] != p2[1]:
                        print('non_manh_edge:', p1, p2)

                raise ValueError(f'Manhattanization failed before the clean-up, '
                                 f'number of non-manh edges is {nonmanh_edge_pre}')

            poly_coords_cleanup = self.coords_cleanup(poly_coords_orth_manhgrid)
            if poly_coords_cleanup.size != 0:
                poly_coords_cleanup = np.append(poly_coords_cleanup, [poly_coords_cleanup[0]], axis=0)
            nonmanh_edge_post = self.not_manh(poly_coords_cleanup)
            if nonmanh_edge_post:
                for i in range(0, len(poly_coords_cleanup)):
                    p1 = poly_coords_cleanup[i]
                    if i == len(poly_coords_cleanup) - 1:
                        p2 = poly_coords_cleanup[0]
                    else:
                        p2 = poly_coords_orth_manhgrid[i + 1]
                    if p1[0] != p2[0] and p1[1] != p2[1]:
                        print('non_manh_edge:', p1, p2)
                raise ValueError(f'Manhattanization failed after the clean-up, '
                                 f'number of non-manh edges is {nonmanh_edge_post}')

            return poly_coords_cleanup
        else:
            raise ValueError(f'manh_type = {manh_type} should be either "non", "inc" or "dec"')

    def gdspy_manh(self,
                   polygon_gdspy,  # type: Union[gdspy.Polygon, gdspy.PolygonSet, None]
                   manh_grid_size,  # type: float
                   do_manh,  # type: bool
                   ):
        # type: (...) -> Union[gdspy.Polygon, gdspy.PolygonSet]
        """
        Performs Manhattanization on a gdspy representation of a polygon, and returns a gdspy representation of the
        Manhattanized polygon

        Parameters
        ----------
        polygon_gdspy : Union[gdspy.Polygon, gdspy.PolygonSet, None]
            The gdspy representation of the polygons to be Manhattanized
        manh_grid_size : float
            grid size for Manhattanization, edge length after Manhattanization should be larger than it
        do_manh : bool
            True to perform Manhattanization

        Returns
        -------
        polygon_out : Union[gdspy.Polygon, gdspy.PolygonSet]
            The Manhattanized polygon, in gdspy representation
        """
        start = time.time()

        if do_manh:
            manh_type = 'inc'
        else:
            manh_type = 'non'

        if polygon_gdspy is None:
            polygon_out = None
        elif isinstance(polygon_gdspy, gdspy.Polygon):
            coord_list = self.manh_skill(polygon_gdspy.points, manh_grid_size, manh_type)
            polygon_out = self.dataprep_cleanup_gdspy(gdspy.Polygon(coord_list),
                                                      do_cleanup=self.do_cleanup)
        elif isinstance(polygon_gdspy, gdspy.PolygonSet):
            polygon_list = []
            for poly in polygon_gdspy.polygons:
                coord_list = self.manh_skill(poly, manh_grid_size, manh_type)
                polygon_list.append(coord_list)
            polygon_out = self.dataprep_cleanup_gdspy(gdspy.PolygonSet(polygon_list),
                                                      do_cleanup=self.do_cleanup)
        else:
            raise ValueError('polygon_gdspy should be either a Polygon or PolygonSet')

        end = time.time()
        dataprep_logger.debug(f'gdspy_man took {end-start}s')

        return polygon_out

    ################################################################################
    # Simplify function
    ################################################################################
    def simplify_coord_to_gdspy(
            self,
            pos_neg_list_list,  # type: Tuple[List[List[Tuple[float, float]]], List[List[Tuple[float, float]]]]
            tolerance=5e-4,  # type: float
    ):
        # type: (...) -> Union[gdspy.PolygonSet, gdspy.Polygon]
        """
        Simplifies a polygon coordinate-list representation of a complex polygon (multiple shapes, with holes, etc) and
        converts the simplified polygon into gdspy representation. Simplification involves reducing the number of points
        in the shape based on a tolerance of how far the points are from being collinear.

        Parameters
        ----------
        pos_neg_list_list : Tuple[List[List[Tuple[float, float]]], List[List[Tuple[float, float]]]]
            Tuple containing the positive and negative list of polygon point-lists
        tolerance : float
            The tolerance within which a set of points are deemed collinear

        Returns
        -------
        poly_gdspy_simplified : Union[gdspy.PolygonSet, gdspy.Polygon]
            The simplified polygon in gdspy representation
        """
        poly_shapely = self.coord_to_shapely(pos_neg_list_list)
        poly_shapely_simplified = poly_shapely.simplify(tolerance)
        poly_gdspy_simplified = self.shapely_to_gdspy(poly_shapely_simplified)

        return poly_gdspy_simplified

    ################################################################################
    # Dataprep related operations
    ################################################################################
    def dataprep_oversize_gdspy(self,
                                polygon,  # type: Union[gdspy.Polygon, gdspy.PolygonSet, None]
                                offset,  # type: float
                                ):
        # type: (...) -> Union[gdspy.Polygon, gdspy.PolygonSet, None]
        """
        Grow a polygon by an offset. Perform cleanup to ensure proper polygon shape.

        Parameters
        ----------
        polygon : Union[gdspy.Polygon, gdspy.PolygonSet, None]
            The polygon to size, in gdspy representation
        offset : float
            The amount to grow the polygon

        Returns
        -------
        polygon_oversized : Union[gdspy.Polygon, gdspy.PolygonSet, None]
            The oversized polygon
        """
        if polygon is None:
            return None
        else:
            if offset < 0:
                print('Warning: offset = %f < 0 indicates you are doing undersize')
            polygon_oversized = gdspy.offset(polygon, offset, max_points=MAX_SIZE, join_first=True,
                                             join='miter',
                                             tolerance=self.offset_tolerance,
                                             precision=self.global_operation_precision)
            polygon_oversized = self.dataprep_cleanup_gdspy(polygon_oversized, do_cleanup=self.do_cleanup)

            return polygon_oversized

    def dataprep_undersize_gdspy(self,
                                 polygon,  # type: Union[gdspy.Polygon, gdspy.PolygonSet, None]
                                 offset,  # type: float
                                 ):
        # type: (...) -> Union[gdspy.Polygon, gdspy.PolygonSet, None]
        """
        Shrink a polygon by an offset. Perform cleanup to ensure proper polygon shape.

        Parameters
        ----------
        polygon : Union[gdspy.Polygon, gdspy.PolygonSet, None]
            The polygon to size, in gdspy representation
        offset : float
            The amount to shrink the polygon

        Returns
        -------
        polygon_undersized : Union[gdspy.Polygon, gdspy.PolygonSet, None]
            The undersized polygon
        """

        if polygon is None:
            return None
        else:
            if offset < 0:
                print('Warning: offset = %f < 0 indicates you are doing oversize')
            polygon_undersized = gdspy.offset(polygon, -offset, max_points=MAX_SIZE, join_first=True,
                                              join='miter',
                                              tolerance=self.offset_tolerance,
                                              precision=self.global_operation_precision)
            polygon_undersized = self.dataprep_cleanup_gdspy(polygon_undersized, do_cleanup=self.do_cleanup)

            return polygon_undersized

    def dataprep_roughsize_gdspy(self,
                                 polygon,  # type: Union[gdspy.Polygon, gdspy.PolygonSet]
                                 size_amount,  # type: float
                                 do_manh,  # type: bool
                                 ):
        # type (...) -> Union[gdspy.Polygon, gdspy.PolygonSet]
        """
        Add a new polygon that is rough sized by 'size_amount' from the provided polygon.
        Rough sizing entails:
         - oversize by 2x the global rough grid size
         - undersize by 2x the global rough grid size
         - oversize by the global rough grid size
         - Manhattanize to the global rough grid
         - undersize by the fine global fine grid size
         - oversize by the fine global fine grid size
         - oversize by 'size_amount' less the 2x global grid size already used

        Parameters
        ----------
        polygon : Union[gdspy.Polygon, gdspy.PolygonSet]
            polygon to be used as the base shape for the rough add, in gdspy representation
        size_amount : float
            amount to oversize (undersize is not supported, will be set to 0 if negative) the rough added shape
        do_manh : bool
            True to perform Manhattanization of after the oouuo shape

        Returns
        -------
        polygon_roughsized : Union[gdspy.Polygon, gdspy.PolygonSet]
            the rough added polygon shapes, in gdspy representation
        """

        # ORIGINAL SKILL: oversize twice, then undersize twice and oversize again
        # No need for this as it doesnt actually clean up min width violations
        # Just do Over twice then under once
        polygon_oo = self.dataprep_oversize_gdspy(polygon, 2 * self.global_rough_grid_size)
        polygon_oouuo = self.dataprep_undersize_gdspy(polygon_oo, self.global_rough_grid_size)
        # Manhattanize to the rough grid
        polygon_oouuo_rough = self.gdspy_manh(polygon_oouuo, self.global_rough_grid_size, do_manh)
        # undersize then oversize, then oversize again, combine these stages
        # TODO: Original skill does O_UU_OO and then subtracts 2xglobal_rough.
        # TODO: Why 2xglobal rough if we only oversized effictivley by 1x?
        polygon_roughsized = self.dataprep_oversize_gdspy(
            self.dataprep_undersize_gdspy(polygon_oouuo_rough, self.global_grid_size),
            self.global_grid_size + max(size_amount - 2 * self.global_rough_grid_size, 0))

        return polygon_roughsized

    def poly_operation(self,
                       lpp_in: Union[str, Tuple[str, str]],
                       lpp_out: Union[str, Tuple[str, str]],
                       polygon1: Union[gdspy.Polygon, gdspy.PolygonSet, None],
                       polygon2: Union[gdspy.Polygon, gdspy.PolygonSet, None],
                       operation: str,
                       size_amount: Union[float, Tuple[float, float]],
                       do_manh_in_rad: bool = False,
                       ) -> Union[gdspy.Polygon, gdspy.PolygonSet, None]:
        """
        Performs a dataprep operation on the input shapes passed by polygon2, and merges (adds/subtracts to/from,
        replaces, etc) with the shapes currently on

        Parameters
        ----------
        lpp_out : Union[str, Tuple[str, str]]
            The layer on which the shapes are being
        polygon1 : Union[gdspy.Polygon, gdspy.PolygonSet, None]
            The shapes currently on the output layer
        polygon2 : Union[gdspy.Polygon, gdspy.PolygonSet, None]
            The shapes on the input layer that will be added/subtracted to/from the output layer
        operation : str
            The operation to perform:  'rad', 'add', 'sub', 'ext', 'ouo', 'del'
        size_amount : Union[float, Tuple[Float, Float]]
            The amount to over/undersize the shapes to be added/subtracted.
            For ouo and rouo, the 0.5*minWidth related over and under size amount
        do_manh_in_rad : bool
            True to perform Manhattanization during the 'rad' operation

        Returns
        -------
        polygons_out : Union[gdspy.Polygon, gdspy.PolygonSet, None]
            The new polygons present on the output layer
        """

        # If there are no shapes to operate on, return the shapes currently on the output layer
        if polygon2 is None:
            return polygon1
        else:
            if operation == 'manh':
                # Manhattanize the shape.
                # Overwrite any shapes currently on the output layer, so disregard polygon1
                polygon_out = self.dataprep_cleanup_gdspy(
                    polygon=self.gdspy_manh(
                        polygon_gdspy=polygon2,
                        manh_grid_size=size_amount,
                        do_manh=True  # TODO: Remove this argument?
                    ),
                    do_cleanup=self.do_cleanup
                )


                self.polygon_cache_list[:] = [polygon_dict for polygon_dict in self.polygon_cache_list
                                              if not polygon_dict['lpp_in'] == lpp_out]

            elif operation == 'rad':

<<<<<<< HEAD
                # TODO: polygon cache
=======
                # try to find the polygon in the cache list
>>>>>>> b0286f1b
                polygon_found = False
                for polygon_dict in self.polygon_cache_list:
                    if (polygon_dict['lpp_in'] == lpp_in and polygon_dict['size_amount'] == size_amount and
                        polygon_dict['do_manh'] == do_manh_in_rad):
                        polygon_found = True
                        polygon_rough_sized = polygon_dict['polygon']

                if not polygon_found:
<<<<<<< HEAD
                    polygon_rough_sized = self.dataprep_roughsize_gdspy(polygon2, size_amount=size_amount, do_manh=do_manh)
=======
                    polygon_rough_sized = self.dataprep_roughsize_gdspy(polygon2, size_amount=size_amount, do_manh=do_manh_in_rad)
>>>>>>> b0286f1b
                    self.polygon_cache_list.append(
                        {'lpp_in': lpp_in,
                         'size_amount': size_amount,
                         'do_manh': do_manh_in_rad,
                         'polygon': polygon_rough_sized
                         }
                    )
<<<<<<< HEAD
=======

>>>>>>> b0286f1b

                if polygon1 is None:
                    polygon_out = polygon_rough_sized
                else:
                    polygon_out = gdspy.fast_boolean(polygon1, polygon_rough_sized, 'or')
                    polygon_out = self.dataprep_cleanup_gdspy(polygon_out, do_cleanup=self.do_cleanup)

                self.polygon_cache_list[:] = [polygon_dict for polygon_dict in self.polygon_cache_list
                                              if not polygon_dict['lpp_in'] == lpp_out]


            elif operation == 'add':
                if polygon1 is None:
                    polygon_out = self.dataprep_oversize_gdspy(polygon2, size_amount)
                else:
                    polygon_out = gdspy.fast_boolean(polygon1,
                                                     self.dataprep_oversize_gdspy(polygon2, size_amount),
                                                     'or')
                    polygon_out = self.dataprep_cleanup_gdspy(polygon_out, do_cleanup=self.do_cleanup)

                self.polygon_cache_list[:] = [polygon_dict for polygon_dict in self.polygon_cache_list
                                              if not polygon_dict['lpp_in'] == lpp_out]

            elif operation == 'sub':
                if polygon1 is None:
                    polygon_out = None
                else:
                    polygon_out = gdspy.fast_boolean(polygon1,
                                                     self.dataprep_oversize_gdspy(polygon2, size_amount),
                                                     'not')
                    polygon_out = self.dataprep_cleanup_gdspy(polygon_out, self.do_cleanup)

                self.polygon_cache_list[:] = [polygon_dict for polygon_dict in self.polygon_cache_list
                                              if not polygon_dict['lpp_in'] == lpp_out]

            elif operation == 'ext':
                # TODO:
                # if (not (member(LppOut, NotToExtendOrOverUnderOrUnderOverLpps) != nil)):
                if True:
                    polygon_toextend = polygon1
                    polygon_ref = polygon2
                    extended_amount = size_amount

                    # Round the amount to extend up based on global grid size
                    extended_amount = self.global_grid_size * ceil(extended_amount / self.global_grid_size)

                    polygon_ref_sized = self.dataprep_oversize_gdspy(polygon_ref, extended_amount)
                    polygon_extended = self.dataprep_oversize_gdspy(polygon_toextend, extended_amount)
                    polygon_extra = self.dataprep_cleanup_gdspy(gdspy.fast_boolean(polygon_extended,
                                                                                   polygon_ref,
                                                                                   'not'),
                                                                do_cleanup=self.do_cleanup)
                    polygon_toadd = self.dataprep_cleanup_gdspy(gdspy.fast_boolean(polygon_extra,
                                                                                   polygon_ref_sized,
                                                                                   'and'),
                                                                do_cleanup=self.do_cleanup)

                    polygon_out = self.dataprep_cleanup_gdspy(gdspy.fast_boolean(polygon_toextend,
                                                                                 polygon_toadd,
                                                                                 'or'),
                                                              do_cleanup=self.do_cleanup)

                    # TODO: replace 1.1 with non-magic number
                    buffer_size = max(
                        self.global_grid_size * ceil(0.5 * extended_amount / self.global_grid_size + 1.1),
                        0.0
                    )
                    polygon_out = self.dataprep_oversize_gdspy(self.dataprep_undersize_gdspy(polygon_out, buffer_size),
                                                               buffer_size)
                else:
                    pass

                self.polygon_cache_list[:] = [polygon_dict for polygon_dict in self.polygon_cache_list
                                              if not polygon_dict['lpp_in'] == lpp_out]

            elif operation == 'ouo':
                # TODO
                # if (not (member(LppIn NotToExtendOrOverUnderOrUnderOverLpps) != nil)):
                if True:
                    underofover_size = \
                        self.global_grid_size * ceil(0.5 * self.photonic_tech_info.min_space(lpp_out) /
                                                     self.global_grid_size)
                    overofunder_size = \
                        self.global_grid_size * ceil(0.5 * self.photonic_tech_info.min_width(lpp_out) /
                                                     self.global_grid_size)
                    logging.info(f'OUO on layer {lpp_out} performed with underofover_size = {underofover_size} and'
                                 f'overofunder_size = {overofunder_size}')

                    polygon_o = self.dataprep_oversize_gdspy(polygon2, underofover_size)
                    polygon_ou = self.dataprep_undersize_gdspy(polygon_o, underofover_size)
                    polygon_ouu = self.dataprep_undersize_gdspy(polygon_ou, overofunder_size)
                    polygon_out = self.dataprep_oversize_gdspy(polygon_ouu, overofunder_size)

                else:
                    pass

                self.polygon_cache_list[:] = [polygon_dict for polygon_dict in self.polygon_cache_list
                                              if not polygon_dict['lpp_in'] == lpp_out]

            elif operation == 'rouo':
                # TODO: THIS IS SLOW
                # TODO: Check this function?
                if polygon2 is None:
                    polygon_out = None
                else:
                    min_space = self.photonic_tech_info.min_space(lpp_out)
                    min_width = self.photonic_tech_info.min_width(lpp_out)
                    underofover_size = \
                        self.global_grid_size * ceil(0.5 * min_space / self.global_grid_size)
                    overofunder_size = \
                        self.global_grid_size * ceil(0.5 * min_width / self.global_grid_size)

                    min_space_width = min(min_space, min_width)
                    simplify_tolerance = 0.999 * min_space_width * self.global_rough_grid_size / sqrt(
                        min_space_width ** 2 + self.global_rough_grid_size ** 2)
                    # simplify_tolerance = 1.4 * rough_grid_size

                    # TODO: see if do_manh should always be True here
                    polygon_manh = self.gdspy_manh(polygon2, self.global_rough_grid_size, do_manh=True)

                    polygon_o = self.dataprep_oversize_gdspy(polygon_manh, underofover_size)
                    polygon_ou = self.dataprep_undersize_gdspy(polygon_o, underofover_size)
                    polygon_ouu = self.dataprep_undersize_gdspy(polygon_ou, overofunder_size)
                    polygon_ouuo = self.dataprep_oversize_gdspy(polygon_ouu, overofunder_size)

                    # Todo: global grid or rough global grid?
                    coord_list = self.polyop_gdspy_to_point_list(polygon_ouuo,
                                                                 fracture=False,
                                                                 do_manh=False,
                                                                 manh_grid_size=self.global_rough_grid_size,
                                                                 )
                    polygon_simplified = self.simplify_coord_to_gdspy([coord_list, []],
                                                                      # TODO: Figure out the magic number
                                                                      tolerance=simplify_tolerance,
                                                                      )
                    # polygon_simplified = polygon_ouuo

                    polygon_out = polygon_simplified

                self.polygon_cache_list[:] = [polygon_dict for polygon_dict in self.polygon_cache_list
                                              if not polygon_dict['lpp_in'] == lpp_out]

            elif operation == 'del':
                # TODO
                polygon_out = None
                pass

            return polygon_out

    ################################################################################
    # content list manipulations
    ################################################################################
    def get_polygon_point_lists_on_layer(self,
                                         layer,  # type: Tuple[str, str]
                                         debug=False,  # type: bool
                                         ):
        """
        Returns a list of all shapes

        Parameters
        ----------
        layer : Tuple[str, str]
            the layer purpose pair to get all shapes in shapely format
        debug : bool
            true to print debug info

        Returns
        -------

        """
        content = [self.get_content_on_layer(layer)]
        return self.to_polygon_pointlist_from_content_list(content_list=content, debug=debug)

    def get_content_on_layer(self,
                             layer,  # type: Tuple[str, str]
                             ):
        # type: (...) -> Tuple
        """Returns only the content that exists on a given layer

        Parameters
        ----------
        layer : Tuple[str, str]
            the layer whose content is desired

        Returns
        -------
        content : Tuple
            the shape content on the provided layer
        """
        if layer not in self.flat_content_list_by_layer.keys():
            return ()
        else:
            return self.flat_content_list_by_layer[layer]

    def to_polygon_pointlist_from_content_list(self,
                                               content_list: List,
                                               debug: bool = False,
                                               ) -> Tuple[List, List]:
        """
        Convert the provided content list into two lists of polygon pointlists.
        The first returned list represents the positive boundaries of polygons.
        The second returned list represents the 'negative' boundaries of holes in polygons.
        All shapes in the passed content list are converted, regardless of layer.
        It is expected that the content list passed to this function only has a single LPP's content

        Parameters
        ----------
        content_list : List
            The content list to be converted to a polygon pointlist
        debug : bool
            True to print debug information

        Returns
        -------
        positive_polygon_pointlist, negative_polygon_pointlist : Tuple[List, List]
            The positive shape and negative shape (holes) polygon boundaries
        """

        positive_polygon_pointlist = []
        negative_polygon_pointlist = []

        start = time.time()
        for content in content_list:
            (cell_name, inst_tot_list, rect_list, via_list, pin_list,
             path_list, blockage_list, boundary_list, polygon_list, round_list,
             sim_list, source_list, monitor_list) = content

            # add instances
            for inst_info in inst_tot_list:
                pass

            # add rectangles
            for rect in rect_list:
                nx, ny = rect.get('arr_nx', 1), rect.get('arr_ny', 1)
                if nx > 1 or ny > 1:
                    polygon_pointlist_pos_neg = PhotonicRect.polygon_pointlist_export(
                        rect['bbox'], nx, ny,
                        spx=rect['arr_spx'], spy=rect['arr_spy']
                    )
                else:
                    polygon_pointlist_pos_neg = PhotonicRect.polygon_pointlist_export(
                        rect['bbox']
                    )

                positive_polygon_pointlist.extend(polygon_pointlist_pos_neg[0])
                negative_polygon_pointlist.extend(polygon_pointlist_pos_neg[1])

            # add vias
            for via in via_list:
                pass

            # add pins
            for pin in pin_list:
                pass

            for path in path_list:
                # Treat like polygons
                polygon_pointlist_pos_neg = PhotonicPolygon.polygon_pointlist_export(path['polygon_points'])
                positive_polygon_pointlist.extend(polygon_pointlist_pos_neg[0])
                negative_polygon_pointlist.extend(polygon_pointlist_pos_neg[1])

            for blockage in blockage_list:
                pass

            for boundary in boundary_list:
                pass

            for polygon in polygon_list:
                polygon_pointlist_pos_neg = PhotonicPolygon.polygon_pointlist_export(polygon['points'])
                positive_polygon_pointlist.extend(polygon_pointlist_pos_neg[0])
                negative_polygon_pointlist.extend(polygon_pointlist_pos_neg[1])

            for round_obj in round_list:
                polygon_pointlist_pos_neg = PhotonicRound.polygon_pointlist_export(
                    rout=round_obj['rout'],
                    rin=round_obj['rin'],
                    theta0=round_obj['theta0'],
                    theta1=round_obj['theta1'],
                    center=round_obj['center'],
                    nx=round_obj.get('nx', 1),
                    ny=round_obj.get('ny', 1),
                    spx=round_obj.get('spx', 0.0),
                    spy=round_obj.get('spy', 0.0),
                    resolution=self.grid.resolution,
                )

                positive_polygon_pointlist.extend(polygon_pointlist_pos_neg[0])
                negative_polygon_pointlist.extend(polygon_pointlist_pos_neg[1])

        end = time.time()
        if debug:
            print('layout instantiation took %.4g seconds' % (end - start))

        return positive_polygon_pointlist, negative_polygon_pointlist

    @staticmethod
    def polygon_list_by_layer_to_flat_content_list(poly_list_by_layer,
                                                   sim_obj_list,
                                                   ) -> List[Tuple]:
        """
        Converts a LPP-keyed dictionary of polygon pointlists to a flat content list format

        Parameters
        ----------
        poly_list_by_layer : Dict[Str, List]
            A dictionary containing lists all dataprepped polygons organized by layername
        sim_obj_list : Tuple[List, List, List]
            A tuple of lists containing all simulation objects to be used

        Returns
        -------
        flat_content_list : List[Tuple]
            The data in flat content-list-format.

        """
        polygon_content_list = []
        for layer, polygon_pointlists in poly_list_by_layer.items():
            for polygon_points in polygon_pointlists:
                polygon_content_list.append(
                    dict(
                        layer=(layer[0], layer[1]),
                        points=polygon_points,
                    )
                )
        # TODO: get the right name?
        return [('dummy_name', [], [], [], [], [], [], [],
                 polygon_content_list, [],
                 sim_obj_list[0], sim_obj_list[1], sim_obj_list[2])]

    @staticmethod
    def merge_content_lists(main_list: Tuple,
                            append_list: Tuple,
                            ) -> None:
        """
        Take the content from append list and add them to main list

        Parameters
        ----------
        main_list
        append_list
        """
        for main_content, append_content in zip(main_list, append_list):
            if isinstance(main_content, list):
                logging.debug(f'extending content list with {append_content}')
                main_content.extend(append_content)

    def get_manhattanization_size_on_layer(self,
                                           layer: Union[str, Tuple[str, str]]
                                           ):
        """
        Finds the layer-specific Manhattanization size.

        Parameters
        ----------
        layer : Union[str, Tuple[str, str]]
            The layer or LPP being Manhattanized.

        Returns
        -------
        manh_size : float
            The Manhattanization size for the layer.
        """
        if isinstance(layer, tuple):
            layer = layer[0]

        per_layer_manh = self.photonic_tech_info.dataprep_routine_data['manh_size_per_layer']
        if per_layer_manh is None:
            logging.warning(f'\'manh_size_per_layer\' dictionary is not specified in the dataprep_routine.yaml file.'
                            f'Defaulting to empty dictionary.')
            per_layer_manh = {}

        if layer not in per_layer_manh:
            logging.info(f'Layer {layer} is not in the manh_size_per_layer dictionary in dataprep_routine file.\n'
                         f'Defaulting to global_grid_size')
            manh_size = self.global_grid_size
        else:
            manh_size = per_layer_manh[layer]

        return manh_size

    def dataprep(self) -> List:
        """
        Takes the flat content list and performs the specified transformations on the shapes for the purpose
        of cleaning DRC and prepping tech specific functions.

        Notes
        -----
        1) Take the shapes in the flattened content list and convert them to gdspy format
        2) Perform each dataprep operation on the provided layers in order. dataprep_groups is a list
        where each element contains 2 other lists:
            2a) lpp_in defines the layers that the operation will be performed on
            2b) lpp_ops defines the operation to be performed
            2c) Maps the operation in the spec file to its gdspy implementation and performs it
        3) Performs a final over_under_under_over operation
        4) Take the dataprepped gdspy shapes and import them into a new post-dataprep content list
        """
        start0 = time.time()
        # 1) Convert layer shapes to gdspy polygon format
        for layer, gds_shapes in self.flat_content_list_by_layer.items():
            start = time.time()
            # Don't dataprep port layers, label layers, or any layers in the ignore/bypass list
            if (layer[1] != 'port' and layer[1] != 'label' and layer[1] != 'sim') and (
                    layer not in self.dataprep_ignore_list and layer not in self.dataprep_bypass_list):
                # TODO: This is slow
                self.flat_gdspy_polygonsets_by_layer[layer] = self.dataprep_coord_to_gdspy(
                    self.get_polygon_point_lists_on_layer(layer),
                    manh_grid_size=self.get_manhattanization_size_on_layer(layer),
                    do_manh=self.GLOBAL_DO_MANH_AT_BEGINNING,  # TODO: Remove this argument?
                )
                end = time.time()
                logging.info(f'Converting {layer} content to gdspy took: {end - start}s')
            else:
                logging.info(f'{layer} was excluded from dataprep')
        end0 = time.time()
        logging.info(f'All pointlist to gdspy conversions took total of {end0 - start0}s')

        # 3) Perform each dataprep operation in the list on the provided layers in order
        start0 = time.time()

        for dataprep_group in self.dataprep_groups:
            # 3a) Iteratively perform operations on all layers in lpp_in
            for lpp_in_entry in dataprep_group['lpp_in']:
                # Get the lpp_in entry and check for data validity
                lpp_in = lpp_in_entry.get('lpp', None)
                if lpp_in is None:
                    raise ValueError(f'lpp_in entry in dataprep groups must be a list of dictionaries with a'
                                     f' \'lpp_in\' key specified.')
                if len(lpp_in) != 2:
                    raise ValueError(f'lpp input key must be specified by both a layer and purpose.\n'
                                     f'specified lpp: {lpp_in} does not meet this criteria.')
                # Convert lpp_in list type item into a tuple to serve as a dictionary key
                lpp_in = (lpp_in[0], lpp_in[1])

                shapes_in = self.flat_gdspy_polygonsets_by_layer.get(lpp_in, None)

                # 3b) Iteratively perform each operation on the current lpp_in
                for lpp_op in dataprep_group['lpp_ops']:
                    start = time.time()
                    operation = lpp_op.get('operation', None)
                    if operation is None:
                        raise ValueError(f'Operation must be specified for lpp_op {lpp_op}')

                    amount = lpp_op.get('amount', None)
                    if (amount is None) and (operation != 'manh'):
                        raise ValueError(f'Amount must be specified for lpp_op {lpp_op}')
                    if (amount is None) and (operation == 'manh'):
                        amount = self.get_manhattanization_size_on_layer(lpp_in)
                        logging.info(f'manh size amount not specified in operation. Setting to {amount}')

                    out_layer = lpp_op.get('lpp', None)
                    if (out_layer is None) and (operation != 'manh'):
                        raise ValueError(f'For non manh dataprep operations, output layer must be specified')
                    if (out_layer is None) and (operation == 'manh'):
                        out_layer = lpp_in
                        logging.info(f'manh output layer not specified in operation. Setting to {out_layer}')
                    if len(out_layer) != 2:
                        raise ValueError(f'lpp output key must be specified by both a layer and purpose.\n'
                                         f'Specified lpp: {out_layer} in lpp_op: {lpp_op} does not meet this criteria.')

                    out_layer = (out_layer[0], out_layer[1])

                    logging.info(f'Performing dataprep operation: {operation}  on layer: {lpp_in}  '
                                 f'to layer: {out_layer}  with size {amount}')

                    # 3c) Maps the operation in the spec file to the desired gdspy implementation and performs it
                    new_out_layer_polygons = self.poly_operation(
                        lpp_in=lpp_in,
                        lpp_out=out_layer,
                        polygon1=self.flat_gdspy_polygonsets_by_layer.get(out_layer, None),
                        polygon2=shapes_in,
                        operation=operation,
                        size_amount=amount,
                        do_manh_in_rad=(False if self.is_lsf else self.GLOBAL_DO_MANH_DURING_OP),
                    )

                    # Update the layer's content
                    if new_out_layer_polygons is not None:
                        self.flat_gdspy_polygonsets_by_layer[out_layer] = new_out_layer_polygons

                    end = time.time()
                    logging.info(f'{operation} on {lpp_in} to {out_layer} by {amount} took: {end-start}s')

        end0 = time.time()
        logging.info(f'All dataprep layer operations took {end0 - start0}s')

        # 4) Perform a final over_under_under_over operation
        start0 = time.time()

        for lpp_entry in self.ouuo_list:
            lpp = lpp_entry.get('lpp', None)
            if lpp is None:
                raise ValueError(f'over_under_under_over must be composed of a list of dictionaries, each with a '
                                 f'mandatory \'lpp\' key value specified.')
            if len(lpp) != 2:
                raise ValueError(f'lpp must be specified by both layer and purpose (a list of length 2)')

            # Convert lpp to a tuple
            lpp = (lpp[0], lpp[1])

            logging.info(f'Performing OUUO on {lpp}')
            start = time.time()

            new_out_layer_polygons = self.poly_operation(
                lpp_in=lpp,
                lpp_out=lpp,
                polygon1=None,
                polygon2=self.flat_gdspy_polygonsets_by_layer.get(lpp, None),
                operation='ouo',
                size_amount=0,
                do_manh_in_rad=self.GLOBAL_DO_MANH_AT_BEGINNING,
            )

            if new_out_layer_polygons is not None:
                self.flat_gdspy_polygonsets_by_layer[lpp] = new_out_layer_polygons
            end = time.time()
            logging.info(f'OUUO on {lpp} took: {end-start}s')

        end0 = time.time()
        logging.info(f'All OUUO operations took a total of : {end0 - start0}s')

        # 5) Take the dataprepped gdspy shapes and import them into a new post-dataprep content list
        start0 = time.time()
        # TODO: Replace the below code by having polyop_gdspy_to_point_list directly draw the gds... ?
        for layer, gdspy_polygons in self.flat_gdspy_polygonsets_by_layer.items():
            start = time.time()
            # Convert gdspy polygonset to list of pointlists
            output_shapes = self.polyop_gdspy_to_point_list(gdspy_polygons,
                                                            fracture=True,
                                                            do_manh=self.GLOBAL_DO_FINAL_MANH,
                                                            manh_grid_size=self.grid.resolution,
                                                            )
            new_shapes = []
            for shape in output_shapes:
                shape = tuple(map(tuple, shape))
                new_shapes.append([coord for coord in shape])
            # Assign pointlists to a per-layer dictionary
            self.post_dataprep_polygon_pointlist_by_layer[layer] = new_shapes

            end = time.time()
            logging.info(f'Converting {layer} from gdspy to point list took: {end - start}s')

        # Convert per-layer pointlist dictionary into content list format
        self.post_dataprep_flat_content_list = self.polygon_list_by_layer_to_flat_content_list(
            poly_list_by_layer=self.post_dataprep_polygon_pointlist_by_layer,
            sim_obj_list=[
                self.flat_content_list_separate[0][10],
                self.flat_content_list_separate[0][11],
                self.flat_content_list_separate[0][12],
            ]
        )

        # 6) Add shapes on layers from the bypass list back in
        # TODO: Properly support batch dataprep, i.e. cases where there are mulitple gds cells
        if len(self.post_dataprep_flat_content_list) != 1:
            logging.warning('Batch dataprep is currently not supported!')
        for layer in self.dataprep_bypass_list:
            self.merge_content_lists(self.post_dataprep_flat_content_list[0], self.get_content_on_layer(layer))

        end0 = time.time()
        logging.info(f'Converting all layers from gdspy to point list took a total of: {end0 - start0}s')

        return self.post_dataprep_flat_content_list


    def merge_content_lists(self, main_list: Tuple, append_list: Tuple) -> None:
        """
        Take the content from append list and add them to main list

        Parameters
        ----------
        main_list
        append_list
        """
        for main_content, append_content in zip(main_list, append_list):
            if isinstance(main_content, list):
                logging.debug(f'extending content list with {append_content}')
                main_content.extend(append_content)

    def generate_lsf_flat_content_list_from_dataprep(self,
                                                     poly_list_by_layer,
                                                     sim_obj_list
                                                     ):
        """
        Takes the output of dataprep and converts it into a flat content list

        Parameters
        ----------
        poly_list_by_layer : Dict[Str, List]
            A dictionary containing lists all dataprepped polygons organized by layername
        sim_obj_list : Tuple[List, List, List]
            A tuple of lists containing all simulation objects to be used
        """
        polygon_content_list = []
        for layer, polygon_pointlists in poly_list_by_layer.items():
            for polygon_points in polygon_pointlists:
                polygon_content_list.append(
                    dict(
                        layer=(layer[0], layer[1]),
                        points=polygon_points,
                    )
                )
        self.lsf_post_dataprep_flat_content_list = [('dummy_name', [], [], [], [], [], [], [],
                                                     polygon_content_list, [],
                                                     sim_obj_list[0],
                                                     sim_obj_list[1],
                                                     sim_obj_list[2])]

    def lsf_dataprep(self,
                     push_portshapes_through_dataprep: bool = False,
                     ) -> List:
        """
        Takes the flat content list and prepares the shapes to be exported to lumerical.

        Notes
        -----
        1) Take the shapes in the flattened content list and convert them to gdspy format
        2) Parse the dataprep spec file to extract the desired procedure defined through dataprep_groups
        3) Perform each dataprep operation on the provided layers in order. dataprep_groups is a list
        where each element contains 2 other lists:
            3a) lpp_in defines the layers that the operation will be performed on
            3b) lpp_ops defines the operation to be performed
            3c) Maps the operation in the spec file to its gdspy implementation and performs it
        4) Performs a final over_under_under_over operation
        5) Take the dataprepped gdspy shapes and import them into a new post-dataprep content list

        Parameters
        ----------
        push_portshapes_through_dataprep : bool
            True to perform dataprep and convert the port indicator shapes
        """

        start0 = time.time()
        # 1) Convert layer shapes to gdspy polygon format
        for layer, gds_shapes in self.flat_content_list_by_layer.items():
            start = time.time()
            # If shapes on the layer need to be dataprepped, convert them to gdspy polygons and add to list
            if push_portshapes_through_dataprep or (layer[1] != 'port' and layer[1] != 'label' and layer[1] != 'sim'):
                self.lsf_flat_gdspy_polygonsets_by_layer[layer] = self.dataprep_coord_to_gdspy(
                    self.get_polygon_point_lists_on_layer(layer),
                    manh_grid_size=self.get_manhattanization_size_on_layer(layer),
                    do_manh=False,  # TODO: Pavan had this set to false
                )
                end = time.time()
                logging.info(f'Converting {layer} content to gdspy took: {end - start}s')
            else:
                logging.info(f'Did not converting {layer} content to gdspy')

        end0 = time.time()
        logging.info(f'All pointlist to gdspy conversions took total of {end0 - start0}s')

        # 3) Perform each dataprep operation in the list on the provided layers in order
        start0 = time.time()
        dataprep_groups = self.photonic_tech_info.lsf_export_parameters.get('dataprep_groups', [])
        if dataprep_groups is None:
            dataprep_groups = []

        for dataprep_group in dataprep_groups:
            # 3a) Iteratively perform operations on all layers in lpp_in
            for lpp_in in dataprep_group['lpp_in']:
                shapes_in = self.lsf_flat_gdspy_polygonsets_by_layer.get(lpp_in, None)
                # 3b) Iteratively perform each operation on the current lpp_in
                for lpp_op in dataprep_group['lpp_ops']:
                    start = time.time()
                    out_layer = (lpp_op[0], lpp_op[1])
                    operation = lpp_op[2]
                    amount = lpp_op[3]

                    logging.info(f'Performing dataprep operation: {operation}  on layer: {lpp_in}  '
                                 f'to layer: {out_layer}  with size {amount}')

                    # 3c) Maps the operation in the spec file to the desired gdspy implementation and performs it
                    new_out_layer_polygons = self.poly_operation(
                        lpp_in=lpp_in,
                        lpp_out=out_layer,
                        polygon1=self.flat_gdspy_polygonsets_by_layer.get(out_layer, None),
                        polygon2=shapes_in,
                        operation=operation,
                        size_amount=amount,
                        do_manh=False,
                    )

                    # Update the layer's content
                    if new_out_layer_polygons is not None:
                        self.lsf_flat_gdspy_polygonsets_by_layer[out_layer] = new_out_layer_polygons

                    end = time.time()
                    logging.info(f'{operation} on {lpp_in} to {out_layer} by {amount} took: {end-start}s')
        end0 = time.time()
        logging.info(f'All dataprep layer operations took {end0 - start0}s')

        # 4) Perform a final over_under_under_over operation
        start0 = time.time()
        ouuo_list = self.photonic_tech_info.lsf_export_parameters.get('over_under_under_over', [])
        if ouuo_list is None:
            ouuo_list = []

        for lpp in ouuo_list:
            logging.info(f'Performing OUUO on {lpp}')
            start = time.time()
            new_out_layer_polygons = self.poly_operation(
                lpp_in=lpp,
                lpp_out=lpp,
                polygon1=None,
                polygon2=self.lsf_flat_gdspy_polygonsets_by_layer.get(lpp, None),
                operation='ouo',
                size_amount=0,
                do_manh=False,
            )

            if new_out_layer_polygons is not None:
                self.lsf_flat_gdspy_polygonsets_by_layer[lpp] = new_out_layer_polygons
            end = time.time()
            logging.info(f'OUUO on {lpp} took: {end-start}s')

        end0 = time.time()
        logging.info(f'All OUUO operations took a total of : {end0 - start0}s')

        # 5) Take the dataprepped gdspy shapes and import them into a new post-dataprep content list
        # TODO: Replace the below code by having polyop_gdspy_to_point_list directly draw the gds... ?
        for layer, gdspy_polygons in self.lsf_flat_gdspy_polygonsets_by_layer.items():
            start = time.time()
            output_shapes = self.polyop_gdspy_to_point_list(gdspy_polygons,
                                                            fracture=True,
                                                            do_manh=False,
                                                            manh_grid_size=self.grid.resolution,
                                                            )
            new_shapes = []
            for shape in output_shapes:
                shape = tuple(map(tuple, shape))
                new_shapes.append([coord for coord in shape])
            self.lsf_post_dataprep_polygon_pointlist_by_layer[layer] = new_shapes

            end = time.time()
            logging.info(f'Converting {layer} from gdspy to point list took: {end - start}s')


        # Reconstructs content list from dataprepped polygons and with simulation objects
        # TODO: Support creation of multiple masters
        self.generate_lsf_flat_content_list_from_dataprep(self.lsf_post_dataprep_polygon_pointlist_by_layer,
                                                          [self.flat_content_list_separate[0][10],
                                                           self.flat_content_list_separate[0][11],
                                                           self.flat_content_list_separate[0][12]])

        end0 = time.time()
        logging.info(f'Converting all layers from gdspy to point list took a total of: {end0 - start0}s')

        return self.lsf_post_dataprep_flat_content_list
<|MERGE_RESOLUTION|>--- conflicted
+++ resolved
@@ -114,12 +114,9 @@
         if self.ouuo_list is None:
             self.ouuo_list = []
 
-<<<<<<< HEAD
         # cache list of polygons
         self.polygon_cache_list = []
 
-=======
->>>>>>> b0286f1b
 
     ################################################################################
     # clean up functions for coordinate lists and gdspy objects
@@ -1034,11 +1031,8 @@
 
             elif operation == 'rad':
 
-<<<<<<< HEAD
-                # TODO: polygon cache
-=======
+
                 # try to find the polygon in the cache list
->>>>>>> b0286f1b
                 polygon_found = False
                 for polygon_dict in self.polygon_cache_list:
                     if (polygon_dict['lpp_in'] == lpp_in and polygon_dict['size_amount'] == size_amount and
@@ -1047,11 +1041,8 @@
                         polygon_rough_sized = polygon_dict['polygon']
 
                 if not polygon_found:
-<<<<<<< HEAD
-                    polygon_rough_sized = self.dataprep_roughsize_gdspy(polygon2, size_amount=size_amount, do_manh=do_manh)
-=======
+
                     polygon_rough_sized = self.dataprep_roughsize_gdspy(polygon2, size_amount=size_amount, do_manh=do_manh_in_rad)
->>>>>>> b0286f1b
                     self.polygon_cache_list.append(
                         {'lpp_in': lpp_in,
                          'size_amount': size_amount,
@@ -1059,10 +1050,6 @@
                          'polygon': polygon_rough_sized
                          }
                     )
-<<<<<<< HEAD
-=======
-
->>>>>>> b0286f1b
 
                 if polygon1 is None:
                     polygon_out = polygon_rough_sized
