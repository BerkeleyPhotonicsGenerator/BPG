import yaml
import importlib
import os
import logging

# BAG imports
from bag.layout import RoutingGrid
from BPG.photonic_core import PhotonicBagProject

# Plugin imports
from .db import PhotonicTemplateDB
from .lumerical.code_generator import LumericalSweepGenerator
from .lumerical.code_generator import LumericalMaterialGenerator
<<<<<<< HEAD
from .gds.core import GDSPlugin
from .lumerical.core import LumericalPlugin

=======
from .logger import setup_logger

from typing import TYPE_CHECKING, List

if TYPE_CHECKING:
    from BPG.photonic_core import PhotonicBagProject
    from BPG.content_list import ContentList
>>>>>>> 603f4140

class PhotonicLayoutManager(PhotonicBagProject):
    """
    User-facing class that enables encapsulated dispatch of layout operations such as generating gds, oa, lsf, etc
    """

    def __init__(self,
                 spec_file: str,
                 verbose: bool = False,
                 bag_config_path: str = None,
                 port: int = None,
                 ):
        """
        Parameters
        ----------
        spec_file : str
            The path to the specification file for the layout.
        verbose : bool
            If true print info statements to command line
            TODO: add support for this...
        bag_config_path : str
            path to a bag_config.yaml file to use instead of the path in the env var
        port : int
            port to communicate with cadence
        """
<<<<<<< HEAD
        PhotonicBagProject.__init__(self, bag_config_path=bag_config_path, port=port)
        self.load_paths(spec_file=spec_file)
        self.photonic_tech_info.load_tech_files()
=======
        self.prj = bprj
        self.specs = read_yaml(spec_file)

        self.tdb: "PhotonicTemplateDB" = None
>>>>>>> 603f4140
        self.impl_lib = None  # Virtuoso Library where generated cells are stored

<<<<<<< HEAD
        # Plugin initialization
        self.gds_plugin = None
        self.lsf_plugin = None
        self.template_plugin = None
        self.init_plugins()  # Initializes all of the built-in plugins

    def generate_content(self, layout_params=None, cell_name=None):
=======
        self.content_list: List["ContentList"] = []
        self.content_list_flat: List["ContentList"] = []
        self.content_list_post_dataprep: "ContentList" = None
        self.content_list_post_lsf_dataprep: "ContentList" = None
        self.content_list_lumerical_tb: List["ContentList"] = None

        # Setup relevant output files and directories
        if 'project_dir' in self.specs:
            self.project_dir = Path(self.specs['project_dir']).expanduser()
        else:
            default_path = Path(self.prj.bag_config['database']['default_lib_path'])
            self.project_dir = default_path / self.specs['project_name']
        self.scripts_dir = self.project_dir / 'scripts'
        self.data_dir = self.project_dir / 'data'

        # Make the directories if they do not exists
        self.project_dir.mkdir(exist_ok=True, parents=True)
        self.scripts_dir.mkdir(exist_ok=True)
        self.data_dir.mkdir(exist_ok=True)

        # Get root path for the project
        bag_work_dir = Path(os.environ['BAG_WORK_DIR'])

        # Enable logging for BPG
        if 'logfile' in self.specs:
            # If logfile is specified in specs, dump all logs in that location
            log_path = bag_work_dir / self.specs['logfile']
            if log_path.is_dir():
                self.log_path = log_path
                self.log_filename = 'output.log'
            else:
                self.log_path = log_path.parent
                self.log_filename = log_path.name
        else:
            self.log_path = self.project_dir
            self.log_filename = 'output.log'
        setup_logger(log_path=str(self.log_path), log_filename=str(self.log_filename), verbose=verbose)

        # Overwrite tech parameters if specified in the spec file
        # Setup the abstract tech layermap
        if 'layermap' in self.specs:
            self.prj.photonic_tech_info.layermap_path = bag_work_dir / self.specs['layermap']
        logging.info(f'loading layermap from {self.prj.photonic_tech_info.layermap_path}')

        # Setup the dataprep procedure
        if 'dataprep' in self.specs:
            self.prj.photonic_tech_info.dataprep_routine_filepath = bag_work_dir / self.specs['dataprep']
        logging.info(f'loading dataprep procedure from {self.prj.photonic_tech_info.dataprep_routine_filepath}')

        if 'dataprep_params' in self.specs:
            self.prj.photonic_tech_info.dataprep_parameters_filepath = bag_work_dir / self.specs['dataprep_params']
        logging.info(f'loading dataprep and DRC parameters from '
                     f'{self.prj.photonic_tech_info.dataprep_parameters_filepath}')

        # Setup the lumerical export map
        if 'lsf_export_map' in self.specs:
            self.prj.photonic_tech_info.lsf_export_path = bag_work_dir / self.specs['lsf_export_map']
        logging.info(f'loading lumerical export configuration from {self.prj.photonic_tech_info.lsf_export_path}')

        # Now that paths are fully settled, load the tech files
        self.prj.photonic_tech_info.load_tech_files()

        # Set the paths of the output files
        self.lsf_path = str(self.scripts_dir / self.specs['lsf_filename'])
        self.gds_path = str(self.data_dir / self.specs['gds_filename'])

        # Make the PhotonicTemplateDB
        self.make_tdb()
        logging.info('loaded paths successfully')

    def make_tdb(self) -> None:
>>>>>>> 603f4140
        """
        Generates a content list from the specified design class, layout params, and cell_name. If not provided,
        get these variables from the spec file

        Parameters
        ----------
        layout_params : dict
            dictionary of parameters to be sent to the layout generator class
        cell_name : str
            name of the cell to be created from the layout generator

        Returns
        -------
        content_list
            A db of all generated shapes
        """
        logging.info('--- Generating content list ---')
        if layout_params is None:
            layout_params = self.specs['layout_params']
        if cell_name is None:
            cell_name = self.specs['impl_cell']

        # Import the class listed in the spec file
        cls_package = self.specs['layout_package']
        cls_name = self.specs['layout_class']
        lay_module = importlib.import_module(cls_package)
        temp_cls = getattr(lay_module, cls_name)

        # Generate the content list
        template = self.template_plugin.new_template(params=layout_params,
                                                     temp_cls=temp_cls,
                                                     debug=False)
        content_list = self.template_plugin.generate_content_list(master_list=[template],
                                                                  name_list=[cell_name])
        return content_list

    def generate_gds(self, layout_params=None, cell_name=None) -> None:
        """
        Generates content for the specified layout generator and exports it to GDS format

        Parameters
        ----------
        layout_params : dict
            Optional dict corresponding to layout parameters passed to the generator class
        cell_name : str
            Optional string corresponding to the name given to the generated layout
        """
        content_list = self.generate_content(layout_params=layout_params, cell_name=cell_name)
        logging.info('--- Generating .gds ---')
        self.gds_plugin.export_content_list(content_list=content_list)

    def generate_flat_gds(self,
                          generate_gds=True,
                          layout_params_list=None,
                          cell_name_list=None,
                          gen_full_gds=False,
                          gen_design_gds=True,
                          gen_physical_gds=True,
                          debug=False) -> None:
        """
        Generates a batch of layouts with the layout package/class in the spec file with the parameters set by
        layout_params_list and names them according to cell_name_list. Each dict in the layout_params_list creates a
        new layout

        Parameters
        ----------
        generate_gds : Optional[bool]
            Optional parameter: True (default) to generate the GDS
        layout_params_list : List[dict]
            Optional list of dicts corresponding to layout parameters passed to the generator class
        cell_name_list : List[str]
            Optional list of strings corresponding to the names given to each generated layout
        gen_full_gds : bool
            True to generate a gds with both physical and design layers
        gen_design_gds : bool
            True to generate the gds with only photonic design (and port) layers
        gen_physical_gds : bool
            True to generate the gds with only physical layers
        debug : bool
            True to print debug information
        """
        logging.info('---Generating flat .gds file---')
        # TODO: Implement the gen_full/gen_design/gen_physical
        # If no list is provided, extract layout params from the provided spec file
        if layout_params_list is None:
            layout_params_list = [self.specs['layout_params']]
        if cell_name_list is None:
            cell_name_list = [self.specs['impl_cell']]

        cls_package = self.specs['layout_package']
        cls_name = self.specs['layout_class']

        lay_module = importlib.import_module(cls_package)
        temp_cls = getattr(lay_module, cls_name)

        temp_list = []
        for lay_params in layout_params_list:
            template = self.template_plugin.new_template(params=lay_params, temp_cls=temp_cls, debug=debug)
            temp_list.append(template)
<<<<<<< HEAD
        self.template_plugin.instantiate_flat_masters(master_list=temp_list,
                                                      name_list=cell_name_list,
                                                      lib_name='_flat',
                                                      rename_dict=None,
                                                      draw_flat_gds=generate_gds,
                                                      )

    def generate_lsf(self, create_materials=True):
        """ Converts generated layout to lsf format for lumerical import """
        logging.info('---Generating the design .lsf file---')
        if create_materials is True:
            self.create_materials_file()

        if self.template_plugin.flat_content_list_separate is None:
            raise ValueError('Please generate a flat GDS before exporting to Lumerical')
        self.template_plugin.lsf_dataprep()  # Run dataprep to generate BOX and cladding
        content_list = self.template_plugin.lsf_post_dataprep_flat_content_list
        self.lsf_plugin.export_content_list(content_list=content_list)

    def generate_tb(self, generate_gds=False, debug=False):
        """ Generates the lumerical testbench lsf """
        logging.info('---Generating the tb .lsf file---')
        # Grab the parameters to be passed to the TB
        tb_params = self.specs['tb_params']
        if tb_params is None:
            tb_params = {}

        if not isinstance(self.specs['layout_params'], list):
            self.specs['layout_params'] = [self.specs['layout_params']]

        # Construct the parameter list
        layout_params_list = []
        cell_name_list = []
        for count, params in enumerate(self.specs['layout_params']):
            temp_params = dict()
            temp_params['layout_package'] = self.specs['layout_package']
            temp_params['layout_class'] = self.specs['layout_class']
            temp_params['layout_params'] = params
            temp_params['tb_params'] = tb_params
            layout_params_list.append(temp_params)
            cell_name_list.append(self.specs['lsf_filename'] + '_' + str(count))

        # Try importing the TB package and class
        cls_package = self.specs['tb_package']
        cls_name = self.specs['tb_class']
        lay_module = importlib.import_module(cls_package)
        temp_cls = getattr(lay_module, cls_name)

        # Create TB lsf file
        temp_list = []
        for lay_params in layout_params_list:
            template = self.template_plugin.new_template(params=lay_params, temp_cls=temp_cls, debug=debug)
            temp_list.append(template)
        self.template_plugin.instantiate_flat_masters(master_list=temp_list,
                                                      name_list=cell_name_list,
                                                      lib_name='_tb',
                                                      rename_dict=None,
                                                      draw_flat_gds=generate_gds,
                                                      )
        # Create the design LSF file
        if self.template_plugin.flat_content_list_separate is None:
            raise ValueError('Please generate a flat GDS before exporting to Lumerical')

        # Run the lsf_dataprep procedure in lsf_export_config and generate a gds from the content list
        self.template_plugin.lsf_dataprep()
        content_list = self.template_plugin.lsf_post_dataprep_flat_content_list
        # TODO: also export to gds
        # self.gds_plugin.export_content()

        # Export the actual data to LSF
        self.lsf_plugin.export_content_list(content_list)

        # Create the sweep LSF file
        filepath = self.template_plugin.lsf_filepath + '_sweep'
        lsfwriter = LumericalSweepGenerator(filepath)
        for script in cell_name_list:
            lsfwriter.add_sweep_point(script_name=script)
        lsfwriter.export_to_lsf()

    def dataprep(self):
        logging.info('---Running dataprep---')
        self.generate_flat_gds(generate_gds=False)
        self.template_plugin.dataprep()
        self.template_plugin.to_gds_plugin(lib_name='_dataprep',
                                           content_list=self.template_plugin.post_dataprep_flat_content_list,
                                           )
=======

        content_list = self.tdb.generate_content_list(master_list=temp_list, name_list=cell_name_list)
        self.content_list = content_list
        self.tdb.to_gds_plugin(lib_name=self.impl_lib, content_list=content_list)

    def generate_flat_gds(self,
                          generate_gds=True,
                          layout_params_list=None,
                          cell_name_list=None,
                          gen_full_gds=False,
                          gen_design_gds=True,
                          gen_physical_gds=True,
                          debug=False,
                          ) -> None:
        """
        Generates a batch of layouts with the layout package/class in the spec file with the parameters set by
        layout_params_list and names them according to cell_name_list. Each dict in the layout_params_list creates a
        new layout
>>>>>>> 603f4140

    def init_plugins(self) -> None:
        """
        Creates all built-in plugins based on the provided configuration and tech-info
        """
        lib_name = self.specs['impl_lib']
        self.impl_lib = lib_name

        # Extract routing grid information from spec file if provided. If not, default to dummy values
        if 'routing_grid' in self.specs:
            grid_specs = self.specs['routing_grid']
        else:
            grid_specs = self.photonic_tech_info.photonic_tech_params['default_routing_grid']

        layers = grid_specs['layers']
        spaces = grid_specs['spaces']
        widths = grid_specs['widths']
        bot_dir = grid_specs['bot_dir']
        routing_grid = RoutingGrid(self.tech_info, layers, spaces, widths, bot_dir)

        self.template_plugin = PhotonicTemplateDB('template_libs.def',
                                                  routing_grid=routing_grid,
                                                  lib_name=lib_name,
                                                  use_cybagoa=True,
                                                  gds_lay_file=self.photonic_tech_info.layermap_path,
                                                  gds_filepath=self.gds_path,
                                                  photonic_tech_info=self.photonic_tech_info)
        self.template_plugin._prj = self

<<<<<<< HEAD
        self.gds_plugin = GDSPlugin(grid=routing_grid,
                                    gds_layermap=self.photonic_tech_info.layermap_path,
                                    gds_filepath=self.gds_path,
                                    lib_name=self.impl_lib)

        self.lsf_plugin = LumericalPlugin(lsf_export_config=self.photonic_tech_info.lsf_export_path,
                                          lsf_filepath=self.lsf_path)
=======
        self.tdb._prj = self.prj

        self.content_list_flat = self.tdb.generate_flat_content_list(
            master_list=temp_list,
            name_list=cell_name_list,
            lib_name='_flat',
            rename_dict=None,
        )
        if generate_gds:
            self.tdb.to_gds_plugin(lib_name=self.impl_lib + '_flattened', content_list=self.content_list_flat)

    def dataprep(self):
        logging.info('---Running dataprep---')

        if not self.content_list_flat:
            logging.info('A flat content list has not yet been created. Creating flat content list now')
            self.generate_flat_gds(generate_gds=False)

        if len(self.content_list_flat) > 1:
            raise ValueError('Dataprep on content list created from multiple masters is not yet supported')
        self.content_list_post_dataprep = self.tdb.dataprep(
            flat_content_list=self.content_list_flat[0],
            is_lsf=False
        )

        self.tdb.to_gds_plugin(
            lib_name=self.impl_lib + '_dataprep',
            content_list=[self.content_list_post_dataprep]
        )

    def generate_lsf(self, debug=False, create_materials=True):
        """ Converts generated layout to lsf format for lumerical import """
        logging.info('---Generating the design .lsf file---')

        if create_materials is True:
            self.create_materials_file()

        if not self.content_list_flat:
            logging.info('A flat content list has not yet been created. Creating flat content list now')
            self.generate_flat_gds(generate_gds=False)

        if len(self.content_list_flat) > 1:
            raise ValueError('Dataprep on content list created from multiple masters is not yet supported')
        self.content_list_post_lsf_dataprep = self.tdb.dataprep(
            flat_content_list=self.content_list_flat[0],
            is_lsf=True
        )

        self.tdb.to_lumerical_plugin(
            content_list=[self.content_list_post_lsf_dataprep],
            lsf_export_config=self.prj.photonic_tech_info.lsf_export_path,
            lsf_filepath=self.lsf_path
        )

    def generate_tb(self, generate_gds=False, debug=False):
        """ Generates the lumerical testbench lsf """
        logging.info('---Generating the tb .lsf file---')
        # Grab the parameters to be passed to the TB
        tb_params = self.specs['tb_params']
        if tb_params is None:
            tb_params = {}

        if not isinstance(self.specs['layout_params'], list):
            self.specs['layout_params'] = [self.specs['layout_params']]

        # Construct the parameter list
        layout_params_list = []
        cell_name_list = []
        for count, params in enumerate(self.specs['layout_params']):
            temp_params = dict()
            temp_params['layout_package'] = self.specs['layout_package']
            temp_params['layout_class'] = self.specs['layout_class']
            temp_params['layout_params'] = params
            temp_params['tb_params'] = tb_params
            layout_params_list.append(temp_params)
            cell_name_list.append(self.specs['lsf_filename'] + '_' + str(count))

        # Try importing the TB package and class
        cls_package = self.specs['tb_package']
        cls_name = self.specs['tb_class']
        lay_module = importlib.import_module(cls_package)
        temp_cls = getattr(lay_module, cls_name)

        # Create TB lsf file
        self.tdb._prj = self.prj
        temp_list = []
        for lay_params in layout_params_list:
            template = self.tdb.new_template(params=lay_params, temp_cls=temp_cls, debug=debug)
            temp_list.append(template)
        self.content_list_lumerical_tb = self.tdb.generate_flat_content_list(
            master_list=temp_list,
            name_list=cell_name_list,
            lib_name='_tb',
            rename_dict=None,
        )

        # Create the design LSF file
        self.tdb.to_lumerical_plugin(
            content_list=self.content_list_lumerical_tb,
            lsf_export_config=self.prj.photonic_tech_info.lsf_export_path,
            lsf_filepath=self.lsf_path
        )

        # Create the sweep LSF file
        filepath = self.tdb.lsf_filepath + '_sweep'
        lsfwriter = LumericalSweepGenerator(filepath)
        for script in cell_name_list:
            lsfwriter.add_sweep_point(script_name=script)
        lsfwriter.export_to_lsf()
>>>>>>> 603f4140

    def dataprep_skill(self):
        print('\n---Running dataprep_skill---')

        # Must call self.generate_gds first
        # Do not export a gds
        self.template_plugin.export_gds = False
        self.template_plugin.to_gds_plugin(lib_name=self.impl_lib,
                                           content_list=self.template_plugin.content_list,
                                           )
        lib_path = os.path.join(self.template_plugin._prj.impl_db.default_lib_path, self.impl_lib)

        self.template_plugin._prj.impl_db.setup_bpg_skill(
            output_path=lib_path,
            dataprep_procedure_path=self.photonic_tech_info.dataprep_path,
            dataprep_parameters_path=self.photonic_tech_info.dataprep_params_path,
            dataprep_skill_function_path=self.dataprep_skill_path
        )

        print('\n---Running manh---\n')
        for cell in self.cell_name_list:
            self.impl_db.manh(lib_name=self.impl_lib,
                              cell_name=cell,
                              debug=True
                              )

        print('\n---Running dataprep on non-manh---\n')
        for cell in self.cell_name_list:
            self.impl_db.dataprep(lib_name=self.impl_lib,
                                  cell_name=cell,
                                  debug=True
                                  )

        print('\n---Running dataprep on manh---\n')
        for cell in self.cell_name_list:
            self.impl_db.dataprep(lib_name=self.impl_lib,
                                  cell_name=cell + '_Manh',
                                  debug=True
                                  )

    def create_materials_file(self):
        """
          Takes the custom materials stated in the lumerical_map and generates a Lumerical lsf file that defines the
          materials for use in simulation.
          """
        # 1) load the lumerical map file
        inpath = self.photonic_tech_info.lsf_export_path
        outpath = self.scripts_dir / 'materials.lsf'
        with open(inpath, 'r') as f:
            lumerical_map = yaml.load(f)

        # 2) Extract the custom materials under the materials key
        mat_map = lumerical_map['materials']

        # 3) Create the LumericalMaterialGenerator class and load the data in
        lmg = LumericalMaterialGenerator(str(outpath))
        lmg.import_material_file(mat_map)

        # 4) Export to LSF
        lmg.export_to_lsf()<|MERGE_RESOLUTION|>--- conflicted
+++ resolved
@@ -1,6 +1,5 @@
 import yaml
 import importlib
-import os
 import logging
 
 # BAG imports
@@ -11,11 +10,9 @@
 from .db import PhotonicTemplateDB
 from .lumerical.code_generator import LumericalSweepGenerator
 from .lumerical.code_generator import LumericalMaterialGenerator
-<<<<<<< HEAD
 from .gds.core import GDSPlugin
 from .lumerical.core import LumericalPlugin
 
-=======
 from .logger import setup_logger
 
 from typing import TYPE_CHECKING, List
@@ -23,7 +20,7 @@
 if TYPE_CHECKING:
     from BPG.photonic_core import PhotonicBagProject
     from BPG.content_list import ContentList
->>>>>>> 603f4140
+
 
 class PhotonicLayoutManager(PhotonicBagProject):
     """
@@ -32,7 +29,6 @@
 
     def __init__(self,
                  spec_file: str,
-                 verbose: bool = False,
                  bag_config_path: str = None,
                  port: int = None,
                  ):
@@ -41,107 +37,71 @@
         ----------
         spec_file : str
             The path to the specification file for the layout.
-        verbose : bool
-            If true print info statements to command line
-            TODO: add support for this...
         bag_config_path : str
             path to a bag_config.yaml file to use instead of the path in the env var
         port : int
             port to communicate with cadence
         """
-<<<<<<< HEAD
         PhotonicBagProject.__init__(self, bag_config_path=bag_config_path, port=port)
         self.load_paths(spec_file=spec_file)
         self.photonic_tech_info.load_tech_files()
-=======
-        self.prj = bprj
-        self.specs = read_yaml(spec_file)
 
         self.tdb: "PhotonicTemplateDB" = None
->>>>>>> 603f4140
         self.impl_lib = None  # Virtuoso Library where generated cells are stored
 
-<<<<<<< HEAD
         # Plugin initialization
         self.gds_plugin = None
         self.lsf_plugin = None
-        self.template_plugin = None
+        self.template_plugin: 'PhotonicTemplateDB' = None
         self.init_plugins()  # Initializes all of the built-in plugins
 
-    def generate_content(self, layout_params=None, cell_name=None):
-=======
-        self.content_list: List["ContentList"] = []
-        self.content_list_flat: List["ContentList"] = []
+        # Content List init
+        self.content_list: "ContentList" = None
+        self.content_list_flat: "ContentList" = None
         self.content_list_post_dataprep: "ContentList" = None
         self.content_list_post_lsf_dataprep: "ContentList" = None
-        self.content_list_lumerical_tb: List["ContentList"] = None
-
-        # Setup relevant output files and directories
-        if 'project_dir' in self.specs:
-            self.project_dir = Path(self.specs['project_dir']).expanduser()
+        self.content_list_lumerical_tb: List["ContentList"] = []
+
+    def init_plugins(self) -> None:
+        """
+        Creates all built-in plugins based on the provided configuration and tech-info
+        """
+        lib_name = self.specs['impl_lib']
+        self.impl_lib = lib_name
+
+        # Extract routing grid information from spec file if provided. If not, default to dummy values
+        if 'routing_grid' in self.specs:
+            grid_specs = self.specs['routing_grid']
         else:
-            default_path = Path(self.prj.bag_config['database']['default_lib_path'])
-            self.project_dir = default_path / self.specs['project_name']
-        self.scripts_dir = self.project_dir / 'scripts'
-        self.data_dir = self.project_dir / 'data'
-
-        # Make the directories if they do not exists
-        self.project_dir.mkdir(exist_ok=True, parents=True)
-        self.scripts_dir.mkdir(exist_ok=True)
-        self.data_dir.mkdir(exist_ok=True)
-
-        # Get root path for the project
-        bag_work_dir = Path(os.environ['BAG_WORK_DIR'])
-
-        # Enable logging for BPG
-        if 'logfile' in self.specs:
-            # If logfile is specified in specs, dump all logs in that location
-            log_path = bag_work_dir / self.specs['logfile']
-            if log_path.is_dir():
-                self.log_path = log_path
-                self.log_filename = 'output.log'
-            else:
-                self.log_path = log_path.parent
-                self.log_filename = log_path.name
-        else:
-            self.log_path = self.project_dir
-            self.log_filename = 'output.log'
-        setup_logger(log_path=str(self.log_path), log_filename=str(self.log_filename), verbose=verbose)
-
-        # Overwrite tech parameters if specified in the spec file
-        # Setup the abstract tech layermap
-        if 'layermap' in self.specs:
-            self.prj.photonic_tech_info.layermap_path = bag_work_dir / self.specs['layermap']
-        logging.info(f'loading layermap from {self.prj.photonic_tech_info.layermap_path}')
-
-        # Setup the dataprep procedure
-        if 'dataprep' in self.specs:
-            self.prj.photonic_tech_info.dataprep_routine_filepath = bag_work_dir / self.specs['dataprep']
-        logging.info(f'loading dataprep procedure from {self.prj.photonic_tech_info.dataprep_routine_filepath}')
-
-        if 'dataprep_params' in self.specs:
-            self.prj.photonic_tech_info.dataprep_parameters_filepath = bag_work_dir / self.specs['dataprep_params']
-        logging.info(f'loading dataprep and DRC parameters from '
-                     f'{self.prj.photonic_tech_info.dataprep_parameters_filepath}')
-
-        # Setup the lumerical export map
-        if 'lsf_export_map' in self.specs:
-            self.prj.photonic_tech_info.lsf_export_path = bag_work_dir / self.specs['lsf_export_map']
-        logging.info(f'loading lumerical export configuration from {self.prj.photonic_tech_info.lsf_export_path}')
-
-        # Now that paths are fully settled, load the tech files
-        self.prj.photonic_tech_info.load_tech_files()
-
-        # Set the paths of the output files
-        self.lsf_path = str(self.scripts_dir / self.specs['lsf_filename'])
-        self.gds_path = str(self.data_dir / self.specs['gds_filename'])
-
-        # Make the PhotonicTemplateDB
-        self.make_tdb()
-        logging.info('loaded paths successfully')
-
-    def make_tdb(self) -> None:
->>>>>>> 603f4140
+            grid_specs = self.photonic_tech_info.photonic_tech_params['default_routing_grid']
+
+        layers = grid_specs['layers']
+        spaces = grid_specs['spaces']
+        widths = grid_specs['widths']
+        bot_dir = grid_specs['bot_dir']
+        routing_grid = RoutingGrid(self.tech_info, layers, spaces, widths, bot_dir)
+
+        self.template_plugin = PhotonicTemplateDB('template_libs.def',
+                                                  routing_grid=routing_grid,
+                                                  lib_name=lib_name,
+                                                  use_cybagoa=True,
+                                                  gds_lay_file=self.photonic_tech_info.layermap_path,
+                                                  gds_filepath=self.gds_path,
+                                                  photonic_tech_info=self.photonic_tech_info)
+        self.template_plugin._prj = self
+
+        self.gds_plugin = GDSPlugin(grid=routing_grid,
+                                    gds_layermap=self.photonic_tech_info.layermap_path,
+                                    gds_filepath=self.gds_path,
+                                    lib_name=self.impl_lib)
+
+        self.lsf_plugin = LumericalPlugin(lsf_export_config=self.photonic_tech_info.lsf_export_path,
+                                          lsf_filepath=self.lsf_path)
+
+    def generate_content(self,
+                         layout_params: dict = None,
+                         cell_name: str = None,
+                         ) -> 'ContentList':
         """
         Generates a content list from the specified design class, layout params, and cell_name. If not provided,
         get these variables from the spec file
@@ -155,7 +115,7 @@
 
         Returns
         -------
-        content_list
+        content_list : ContentList
             A db of all generated shapes
         """
         logging.info('--- Generating content list ---')
@@ -164,6 +124,9 @@
         if cell_name is None:
             cell_name = self.specs['impl_cell']
 
+        if isinstance(layout_params, list):
+            raise ValueError('Dataprep on content list created from multiple masters is not yet supported')
+
         # Import the class listed in the spec file
         cls_package = self.specs['layout_package']
         cls_name = self.specs['layout_class']
@@ -174,9 +137,9 @@
         template = self.template_plugin.new_template(params=layout_params,
                                                      temp_cls=temp_cls,
                                                      debug=False)
-        content_list = self.template_plugin.generate_content_list(master_list=[template],
-                                                                  name_list=[cell_name])
-        return content_list
+        self.content_list = self.template_plugin.generate_content_list(master_list=[template],
+                                                                       name_list=[cell_name])
+        return self.content_list
 
     def generate_gds(self, layout_params=None, cell_name=None) -> None:
         """
@@ -189,47 +152,35 @@
         cell_name : str
             Optional string corresponding to the name given to the generated layout
         """
-        content_list = self.generate_content(layout_params=layout_params, cell_name=cell_name)
+        self.generate_content(layout_params=layout_params, cell_name=cell_name)
         logging.info('--- Generating .gds ---')
-        self.gds_plugin.export_content_list(content_list=content_list)
-
-    def generate_flat_gds(self,
-                          generate_gds=True,
-                          layout_params_list=None,
-                          cell_name_list=None,
-                          gen_full_gds=False,
-                          gen_design_gds=True,
-                          gen_physical_gds=True,
-                          debug=False) -> None:
-        """
-        Generates a batch of layouts with the layout package/class in the spec file with the parameters set by
-        layout_params_list and names them according to cell_name_list. Each dict in the layout_params_list creates a
-        new layout
-
-        Parameters
-        ----------
-        generate_gds : Optional[bool]
-            Optional parameter: True (default) to generate the GDS
-        layout_params_list : List[dict]
-            Optional list of dicts corresponding to layout parameters passed to the generator class
-        cell_name_list : List[str]
-            Optional list of strings corresponding to the names given to each generated layout
-        gen_full_gds : bool
-            True to generate a gds with both physical and design layers
-        gen_design_gds : bool
-            True to generate the gds with only photonic design (and port) layers
-        gen_physical_gds : bool
-            True to generate the gds with only physical layers
-        debug : bool
-            True to print debug information
+        self.gds_plugin.export_content_list(content_list=self.content_list)
+
+    def generate_flat_content(self,
+                              layout_params: dict = None,
+                              cell_name: str = None,
+                              ) -> 'ContentList':
+        """
+        Generates a layout with the layout package/class in the spec file with the parameters set by
+        layout_params and names it cell_name.
+
+        Parameters
+        ----------
+        layout_params : dict
+            Optional dict corresponding to layout parameters passed to the generator class
+        cell_name : str
+            Optional string corresponding to the name given to the layout
         """
         logging.info('---Generating flat .gds file---')
         # TODO: Implement the gen_full/gen_design/gen_physical
         # If no list is provided, extract layout params from the provided spec file
-        if layout_params_list is None:
-            layout_params_list = [self.specs['layout_params']]
-        if cell_name_list is None:
-            cell_name_list = [self.specs['impl_cell']]
+        if layout_params is None:
+            layout_params = self.specs['layout_params']
+        if cell_name is None:
+            cell_name = self.specs['impl_cell']
+
+        if isinstance(layout_params, list):
+            raise ValueError('generating flat content list created from multiple masters is not yet supported')
 
         cls_package = self.specs['layout_package']
         cls_name = self.specs['layout_class']
@@ -237,17 +188,32 @@
         lay_module = importlib.import_module(cls_package)
         temp_cls = getattr(lay_module, cls_name)
 
-        temp_list = []
-        for lay_params in layout_params_list:
-            template = self.template_plugin.new_template(params=lay_params, temp_cls=temp_cls, debug=debug)
-            temp_list.append(template)
-<<<<<<< HEAD
-        self.template_plugin.instantiate_flat_masters(master_list=temp_list,
-                                                      name_list=cell_name_list,
-                                                      lib_name='_flat',
-                                                      rename_dict=None,
-                                                      draw_flat_gds=generate_gds,
-                                                      )
+        template = self.template_plugin.new_template(params=layout_params, temp_cls=temp_cls)
+
+        self.content_list_flat = self.template_plugin.generate_flat_content_list(master_list=[template],
+                                                                                 name_list=[cell_name],
+                                                                                 lib_name='_flat',
+                                                                                 rename_dict=None,
+                                                                                 )
+        return self.content_list_flat
+
+    def generate_flat_gds(self,
+                          layout_params: dict = None,
+                          cell_name: str = None
+                          ) -> None:
+        """
+        Generates content for the specified layout generator and exports it to GDS format
+
+        Parameters
+        ----------
+        layout_params : dict
+            Optional dict corresponding to layout parameters passed to the generator class
+        cell_name : str
+            Optional string corresponding to the name given to the generated layout
+        """
+        self.generate_flat_content(layout_params=layout_params, cell_name=cell_name)
+        logging.info('--- Generating .gds ---')
+        self.gds_plugin.export_content_list(content_list=self.content_list_flat)
 
     def generate_lsf(self, create_materials=True):
         """ Converts generated layout to lsf format for lumerical import """
@@ -255,13 +221,17 @@
         if create_materials is True:
             self.create_materials_file()
 
-        if self.template_plugin.flat_content_list_separate is None:
+        if not self.content_list_flat:
             raise ValueError('Please generate a flat GDS before exporting to Lumerical')
-        self.template_plugin.lsf_dataprep()  # Run dataprep to generate BOX and cladding
-        content_list = self.template_plugin.lsf_post_dataprep_flat_content_list
-        self.lsf_plugin.export_content_list(content_list=content_list)
-
-    def generate_tb(self, generate_gds=False, debug=False):
+
+        if len(self.content_list_flat) > 1:
+            raise ValueError('Dataprep on content list created from multiple masters is not yet supported')
+
+        self.content_list_post_lsf_dataprep = self.template_plugin.dataprep(flat_content_list=self.content_list_flat,
+                                                                            is_lsf=True)
+        self.lsf_plugin.export_content_list(content_list=self.content_list_post_lsf_dataprep)
+
+    def generate_tb(self, debug=False):
         """ Generates the lumerical testbench lsf """
         logging.info('---Generating the tb .lsf file---')
         # Grab the parameters to be passed to the TB
@@ -295,24 +265,20 @@
         for lay_params in layout_params_list:
             template = self.template_plugin.new_template(params=lay_params, temp_cls=temp_cls, debug=debug)
             temp_list.append(template)
-        self.template_plugin.instantiate_flat_masters(master_list=temp_list,
-                                                      name_list=cell_name_list,
-                                                      lib_name='_tb',
-                                                      rename_dict=None,
-                                                      draw_flat_gds=generate_gds,
-                                                      )
-        # Create the design LSF file
-        if self.template_plugin.flat_content_list_separate is None:
-            raise ValueError('Please generate a flat GDS before exporting to Lumerical')
-
-        # Run the lsf_dataprep procedure in lsf_export_config and generate a gds from the content list
-        self.template_plugin.lsf_dataprep()
-        content_list = self.template_plugin.lsf_post_dataprep_flat_content_list
-        # TODO: also export to gds
-        # self.gds_plugin.export_content()
+
+        self.content_list_lumerical_tb = self.template_plugin.generate_flat_content_list(
+            master_list=temp_list,
+            name_list=cell_name_list,
+            lib_name='_tb',
+            rename_dict=None,
+        )
+
+        tb_content_post_dataprep = []
+        for content_list in self.content_list_lumerical_tb:
+            tb_content_post_dataprep.append(self.template_plugin.dataprep(flat_content_list=content_list, is_lsf=True))
 
         # Export the actual data to LSF
-        self.lsf_plugin.export_content_list(content_list)
+        self.lsf_plugin.export_content_list(tb_content_post_dataprep)
 
         # Create the sweep LSF file
         filepath = self.template_plugin.lsf_filepath + '_sweep'
@@ -323,225 +289,22 @@
 
     def dataprep(self):
         logging.info('---Running dataprep---')
-        self.generate_flat_gds(generate_gds=False)
-        self.template_plugin.dataprep()
-        self.template_plugin.to_gds_plugin(lib_name='_dataprep',
-                                           content_list=self.template_plugin.post_dataprep_flat_content_list,
-                                           )
-=======
-
-        content_list = self.tdb.generate_content_list(master_list=temp_list, name_list=cell_name_list)
-        self.content_list = content_list
-        self.tdb.to_gds_plugin(lib_name=self.impl_lib, content_list=content_list)
-
-    def generate_flat_gds(self,
-                          generate_gds=True,
-                          layout_params_list=None,
-                          cell_name_list=None,
-                          gen_full_gds=False,
-                          gen_design_gds=True,
-                          gen_physical_gds=True,
-                          debug=False,
-                          ) -> None:
-        """
-        Generates a batch of layouts with the layout package/class in the spec file with the parameters set by
-        layout_params_list and names them according to cell_name_list. Each dict in the layout_params_list creates a
-        new layout
->>>>>>> 603f4140
-
-    def init_plugins(self) -> None:
-        """
-        Creates all built-in plugins based on the provided configuration and tech-info
-        """
-        lib_name = self.specs['impl_lib']
-        self.impl_lib = lib_name
-
-        # Extract routing grid information from spec file if provided. If not, default to dummy values
-        if 'routing_grid' in self.specs:
-            grid_specs = self.specs['routing_grid']
-        else:
-            grid_specs = self.photonic_tech_info.photonic_tech_params['default_routing_grid']
-
-        layers = grid_specs['layers']
-        spaces = grid_specs['spaces']
-        widths = grid_specs['widths']
-        bot_dir = grid_specs['bot_dir']
-        routing_grid = RoutingGrid(self.tech_info, layers, spaces, widths, bot_dir)
-
-        self.template_plugin = PhotonicTemplateDB('template_libs.def',
-                                                  routing_grid=routing_grid,
-                                                  lib_name=lib_name,
-                                                  use_cybagoa=True,
-                                                  gds_lay_file=self.photonic_tech_info.layermap_path,
-                                                  gds_filepath=self.gds_path,
-                                                  photonic_tech_info=self.photonic_tech_info)
-        self.template_plugin._prj = self
-
-<<<<<<< HEAD
-        self.gds_plugin = GDSPlugin(grid=routing_grid,
-                                    gds_layermap=self.photonic_tech_info.layermap_path,
-                                    gds_filepath=self.gds_path,
-                                    lib_name=self.impl_lib)
-
-        self.lsf_plugin = LumericalPlugin(lsf_export_config=self.photonic_tech_info.lsf_export_path,
-                                          lsf_filepath=self.lsf_path)
-=======
-        self.tdb._prj = self.prj
-
-        self.content_list_flat = self.tdb.generate_flat_content_list(
-            master_list=temp_list,
-            name_list=cell_name_list,
-            lib_name='_flat',
-            rename_dict=None,
-        )
-        if generate_gds:
-            self.tdb.to_gds_plugin(lib_name=self.impl_lib + '_flattened', content_list=self.content_list_flat)
-
-    def dataprep(self):
-        logging.info('---Running dataprep---')
-
         if not self.content_list_flat:
-            logging.info('A flat content list has not yet been created. Creating flat content list now')
-            self.generate_flat_gds(generate_gds=False)
-
-        if len(self.content_list_flat) > 1:
-            raise ValueError('Dataprep on content list created from multiple masters is not yet supported')
-        self.content_list_post_dataprep = self.tdb.dataprep(
-            flat_content_list=self.content_list_flat[0],
+            raise ValueError('Please generate a flat GDS before running dataprep')
+        self.content_list_post_dataprep = self.template_plugin.dataprep(
+            flat_content_list=self.content_list_flat,
             is_lsf=False
         )
 
-        self.tdb.to_gds_plugin(
-            lib_name=self.impl_lib + '_dataprep',
-            content_list=[self.content_list_post_dataprep]
-        )
-
-    def generate_lsf(self, debug=False, create_materials=True):
-        """ Converts generated layout to lsf format for lumerical import """
-        logging.info('---Generating the design .lsf file---')
-
-        if create_materials is True:
-            self.create_materials_file()
-
-        if not self.content_list_flat:
-            logging.info('A flat content list has not yet been created. Creating flat content list now')
-            self.generate_flat_gds(generate_gds=False)
-
-        if len(self.content_list_flat) > 1:
-            raise ValueError('Dataprep on content list created from multiple masters is not yet supported')
-        self.content_list_post_lsf_dataprep = self.tdb.dataprep(
-            flat_content_list=self.content_list_flat[0],
-            is_lsf=True
-        )
-
-        self.tdb.to_lumerical_plugin(
-            content_list=[self.content_list_post_lsf_dataprep],
-            lsf_export_config=self.prj.photonic_tech_info.lsf_export_path,
-            lsf_filepath=self.lsf_path
-        )
-
-    def generate_tb(self, generate_gds=False, debug=False):
-        """ Generates the lumerical testbench lsf """
-        logging.info('---Generating the tb .lsf file---')
-        # Grab the parameters to be passed to the TB
-        tb_params = self.specs['tb_params']
-        if tb_params is None:
-            tb_params = {}
-
-        if not isinstance(self.specs['layout_params'], list):
-            self.specs['layout_params'] = [self.specs['layout_params']]
-
-        # Construct the parameter list
-        layout_params_list = []
-        cell_name_list = []
-        for count, params in enumerate(self.specs['layout_params']):
-            temp_params = dict()
-            temp_params['layout_package'] = self.specs['layout_package']
-            temp_params['layout_class'] = self.specs['layout_class']
-            temp_params['layout_params'] = params
-            temp_params['tb_params'] = tb_params
-            layout_params_list.append(temp_params)
-            cell_name_list.append(self.specs['lsf_filename'] + '_' + str(count))
-
-        # Try importing the TB package and class
-        cls_package = self.specs['tb_package']
-        cls_name = self.specs['tb_class']
-        lay_module = importlib.import_module(cls_package)
-        temp_cls = getattr(lay_module, cls_name)
-
-        # Create TB lsf file
-        self.tdb._prj = self.prj
-        temp_list = []
-        for lay_params in layout_params_list:
-            template = self.tdb.new_template(params=lay_params, temp_cls=temp_cls, debug=debug)
-            temp_list.append(template)
-        self.content_list_lumerical_tb = self.tdb.generate_flat_content_list(
-            master_list=temp_list,
-            name_list=cell_name_list,
-            lib_name='_tb',
-            rename_dict=None,
-        )
-
-        # Create the design LSF file
-        self.tdb.to_lumerical_plugin(
-            content_list=self.content_list_lumerical_tb,
-            lsf_export_config=self.prj.photonic_tech_info.lsf_export_path,
-            lsf_filepath=self.lsf_path
-        )
-
-        # Create the sweep LSF file
-        filepath = self.tdb.lsf_filepath + '_sweep'
-        lsfwriter = LumericalSweepGenerator(filepath)
-        for script in cell_name_list:
-            lsfwriter.add_sweep_point(script_name=script)
-        lsfwriter.export_to_lsf()
->>>>>>> 603f4140
-
-    def dataprep_skill(self):
-        print('\n---Running dataprep_skill---')
-
-        # Must call self.generate_gds first
-        # Do not export a gds
-        self.template_plugin.export_gds = False
-        self.template_plugin.to_gds_plugin(lib_name=self.impl_lib,
-                                           content_list=self.template_plugin.content_list,
-                                           )
-        lib_path = os.path.join(self.template_plugin._prj.impl_db.default_lib_path, self.impl_lib)
-
-        self.template_plugin._prj.impl_db.setup_bpg_skill(
-            output_path=lib_path,
-            dataprep_procedure_path=self.photonic_tech_info.dataprep_path,
-            dataprep_parameters_path=self.photonic_tech_info.dataprep_params_path,
-            dataprep_skill_function_path=self.dataprep_skill_path
-        )
-
-        print('\n---Running manh---\n')
-        for cell in self.cell_name_list:
-            self.impl_db.manh(lib_name=self.impl_lib,
-                              cell_name=cell,
-                              debug=True
-                              )
-
-        print('\n---Running dataprep on non-manh---\n')
-        for cell in self.cell_name_list:
-            self.impl_db.dataprep(lib_name=self.impl_lib,
-                                  cell_name=cell,
-                                  debug=True
-                                  )
-
-        print('\n---Running dataprep on manh---\n')
-        for cell in self.cell_name_list:
-            self.impl_db.dataprep(lib_name=self.impl_lib,
-                                  cell_name=cell + '_Manh',
-                                  debug=True
-                                  )
+    # TODO: Define export dataprep GDS
 
     def create_materials_file(self):
         """
-          Takes the custom materials stated in the lumerical_map and generates a Lumerical lsf file that defines the
-          materials for use in simulation.
-          """
+        Takes the custom materials stated in the lumerical_map and generates a Lumerical lsf file that defines the
+        materials for use in simulation.
+        """
         # 1) load the lumerical map file
+
         inpath = self.photonic_tech_info.lsf_export_path
         outpath = self.scripts_dir / 'materials.lsf'
         with open(inpath, 'r') as f:
