--- conflicted
+++ resolved
@@ -109,7 +109,6 @@
     def generate_shapely(self):
         return self.tdb.to_shapely()
 
-<<<<<<< HEAD
     def generate_flat_gds(self, layout_params_list=None, cell_name_list=None, debug=False) -> None:
         """
         Generates a batch of layouts with the layout package/class in the spec file with the parameters set by
@@ -149,8 +148,6 @@
                                           rename_dict=None
                                           )
 
-=======
->>>>>>> 27990f26
     @staticmethod
     def load_yaml(filepath):
         """ Setup standardized method for yaml loading """
