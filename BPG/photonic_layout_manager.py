import yaml
import importlib
import os
import logging

from pathlib import Path
from bag.layout import RoutingGrid
from bag.simulation.core import DesignManager
from .photonic_template import PhotonicTemplateDB
from .lumerical_generator import LumericalSweepGenerator
from .lumerical_materials import LumericalMaterialGenerator
from .logger import setup_logger

from typing import TYPE_CHECKING

if TYPE_CHECKING:
    from BPG.photonic_core import PhotonicBagProject


class PhotonicLayoutManager(DesignManager):
    """
    Class that manages the creation of Photonic Layouts and Lumerical LSF files
    """
<<<<<<< HEAD
    def __init__(self,
                 bprj: "PhotonicBagProject",
                 spec_file,
                 ):
=======
    def __init__(self, bprj, spec_file, verbose=False):
        DesignManager.__init__(self, bprj, spec_file)
>>>>>>> 3b8d51ef

        DesignManager.__init__(self, bprj, spec_file)
        """
        [ Relevant Inherited Variables ]
        self.prj: contains the BagProject instance
        self.specs: contains the specs passed in spec_file
        """

        # PhotonicTemplateDB instance for layout creation
        self.prj: "PhotonicBagProject"
        self.tdb: "PhotonicTemplateDB" = None
        self.impl_lib = None  # Virtuoso Library where generated cells are stored
        self.cell_name_list = None  # list of names for each created cell
        self.layout_params_list = None  # list of dicts containing layout design parameters

        # Setup relevant output files and directories
        if 'project_dir' in self.specs:
            self.project_dir = Path(self.specs['project_dir']).expanduser()
        else:
            default_path = Path(self.prj.bag_config['database']['default_lib_path'])
            self.project_dir = default_path / self.specs['project_name']
        self.scripts_dir = self.project_dir / 'scripts'
        self.data_dir = self.project_dir / 'data'

        # Make the directories if they do not exists
        self.project_dir.mkdir(exist_ok=True, parents=True)
        self.scripts_dir.mkdir(exist_ok=True)
        self.data_dir.mkdir(exist_ok=True)

<<<<<<< HEAD
        # Overwrite tech parameters if specified in the spec file
        # Setup the abstract tech layermap
        if 'layermap' in self.specs:
            bag_work_dir = Path(os.environ['BAG_WORK_DIR'])
            self.prj.photonic_tech_info.layermap_path = bag_work_dir / self.specs['layermap']

        # Setup the dataprep procedure
        if 'dataprep' in self.specs:
            bag_work_dir = Path(os.environ['BAG_WORK_DIR'])
            self.prj.photonic_tech_info.dataprep_routine_filepath = bag_work_dir / self.specs['dataprep']

        if 'dataprep_params' in self.specs:
            bag_work_dir = Path(os.environ['BAG_WORK_DIR'])
            self.prj.photonic_tech_info.dataprep_parameters_filepath = bag_work_dir / self.specs['dataprep_params']

        # Setup the lumerical export map
        if 'lsf_export_map' in self.specs:
            bag_work_dir = Path(os.environ['BAG_WORK_DIR'])
            self.prj.photonic_tech_info.lsf_export_path = bag_work_dir / self.specs['lsf_export_map']
=======
        # Get root path for the project
        bag_work_dir = Path(os.environ['BAG_WORK_DIR'])

        # Enable logging for BPG
        if 'logfile' in self.specs:
            self.log_path = bag_work_dir / self.specs['logfile']
        else:
            self.log_path = self.project_dir / 'output.log'
        setup_logger(logfile=str(self.log_path), verbose=verbose)

        # Setup the abstract tech layermap
        if 'layermap' in self.specs:
            self.layermap_path = bag_work_dir / self.specs['layermap']
        else:
            self.layermap_path = self.prj.layermap_path
        logging.info(f'loading layermap from {self.layermap_path}')

        # Setup the dataprep procedure
        if 'dataprep' in self.specs:
            self.dataprep_path = bag_work_dir / self.specs['dataprep']
        else:
            self.dataprep_path = self.prj.dataprep_path
        logging.info(f'loading dataprep procedure from {self.dataprep_path}')

        # Setup the lumerical export map
        if 'lsf_export_map' in self.specs:
            self.lsf_export_path = bag_work_dir / self.specs['lsf_export_map']
        else:
            self.lsf_export_path = self.prj.lsf_export_path
        logging.info(f'loading lumerical export configuration from {self.lsf_export_path}')
>>>>>>> 3b8d51ef

        # Set the paths of the output files
        self.lsf_path = str(self.scripts_dir / self.specs['lsf_filename'])
        self.gds_path = str(self.data_dir / self.specs['gds_filename'])

        # Make the PhotonicTemplateDB
        self.make_tdb()
        logging.info('loaded paths successfully')

    def make_tdb(self) -> None:
        """
        Makes a new PhotonicTemplateDB instance assuming all contained layouts are generated independently of the grid
        """
        lib_name = self.specs['impl_lib']
        self.impl_lib = lib_name

        # Extract routing grid information from spec file if provided. If not, default to dummy values
        if 'routing_grid' in self.specs:
            grid_specs = self.specs['routing_grid']
        else:
            grid_specs = self.prj.photonic_tech_info.photonic_tech_params['default_routing_grid']

        layers = grid_specs['layers']
        spaces = grid_specs['spaces']
        widths = grid_specs['widths']
        bot_dir = grid_specs['bot_dir']

        routing_grid = RoutingGrid(self.prj.tech_info, layers, spaces, widths, bot_dir)

        self.tdb = PhotonicTemplateDB('template_libs.def', routing_grid, lib_name, use_cybagoa=True,
                                      gds_lay_file=self.prj.photonic_tech_info.layermap_path,
                                      gds_filepath=self.gds_path, lsf_filepath=self.lsf_path,
                                      photonic_tech_info=self.prj.photonic_tech_info
                                      )

    def generate_gds(self, layout_params_list=None, cell_name_list=None) -> None:
        """
        Generates a batch of layouts with the layout package/class in the spec file with the parameters set by
        layout_params_list and names them according to cell_name_list. Each dict in the layout_params_list creates a
        new layout

        Parameters
        ----------
        layout_params_list : List[dict]
            Optional list of dicts corresponding to layout parameters passed to the generator class
        cell_name_list : List[str]
            Optional list of strings corresponding to the names given to each generated layout
        """
        logging.info('---Generating .gds---')
        # If no list is provided, extract layout params from the provided spec file
        if layout_params_list is None:
            layout_params_list = [self.specs['layout_params']]
        if cell_name_list is None:
            if len(layout_params_list) > 1:
                cell_name_list = [self.specs['impl_cell']+str(count) for count in range(len(layout_params_list))]
            else:
                cell_name_list = [self.specs['impl_cell']]

        # Save the cell name list and layout param list
        self.layout_params_list = layout_params_list
        self.cell_name_list = cell_name_list

        cls_package = self.specs['layout_package']
        cls_name = self.specs['layout_class']

        lay_module = importlib.import_module(cls_package)
        temp_cls = getattr(lay_module, cls_name)

        temp_list = []
        for lay_params in layout_params_list:
            template = self.tdb.new_template(params=lay_params, temp_cls=temp_cls, debug=False)
            temp_list.append(template)

        self.tdb.batch_layout(self.prj,
                              template_list=temp_list,
                              name_list=cell_name_list,
                              lib_name='',
                              )

    def generate_lsf(self, debug=False, create_materials=True):
        """ Converts generated layout to lsf format for lumerical import """
        logging.info('---Generating the design .lsf file---')
        if create_materials is True:
            self.create_materials_file()

        self.tdb.to_lumerical(gds_layermap=self.prj.photonic_tech_info.layermap_path,
                              lsf_export_config=self.prj.photonic_tech_info.lsf_export_path,
                              lsf_filepath=self.lsf_path,
                              debug=debug,
                              )

    def generate_tb(self, generate_gds=False, debug=False):
        """ Generates the lumerical testbench lsf """
        logging.info('---Generating the tb .lsf file---')
        # Grab the parameters to be passed to the TB
        tb_params = self.specs['tb_params']
        if tb_params is None:
            tb_params = {}

        if not isinstance(self.specs['layout_params'], list):
            self.specs['layout_params'] = [self.specs['layout_params']]

        # Construct the parameter list
        layout_params_list = []
        cell_name_list = []
        for count, params in enumerate(self.specs['layout_params']):
            temp_params = dict()
            temp_params['layout_package'] = self.specs['layout_package']
            temp_params['layout_class'] = self.specs['layout_class']
            temp_params['layout_params'] = params
            temp_params['tb_params'] = tb_params
            layout_params_list.append(temp_params)
            cell_name_list.append(self.specs['lsf_filename'] + '_' + str(count))

        # Try importing the TB package and class
        cls_package = self.specs['tb_package']
        cls_name = self.specs['tb_class']
        lay_module = importlib.import_module(cls_package)
        temp_cls = getattr(lay_module, cls_name)

        # Create TB lsf file
        self.tdb._prj = self.prj
        temp_list = []
        for lay_params in layout_params_list:
            template = self.tdb.new_template(params=lay_params, temp_cls=temp_cls, debug=debug)
            temp_list.append(template)
        self.tdb.instantiate_flat_masters(master_list=temp_list,
                                          name_list=cell_name_list,
                                          lib_name='_tb',
                                          debug=debug,
                                          rename_dict=None,
                                          draw_flat_gds=generate_gds,
                                          )

        # Create the design LSF file
        self.tdb.to_lumerical(gds_layermap=self.prj.photonic_tech_info.layermap_path,
                              lsf_export_config=self.prj.photonic_tech_info.lsf_export_path,
                              lsf_filepath=self.lsf_path,
                              debug=debug,
                              )

        # Create the sweep LSF file
        filepath = self.tdb.lsf_filepath + '_sweep'
        lsfwriter = LumericalSweepGenerator(filepath)
        for script in cell_name_list:
            lsfwriter.add_sweep_point(script_name=script)
        lsfwriter.export_to_lsf()

    def generate_flat_gds(self,
                          generate_gds=True,
                          layout_params_list=None,
                          cell_name_list=None,
                          gen_full_gds=False,
                          gen_design_gds=True,
                          gen_physical_gds=True,
                          debug=False) -> None:
        """
        Generates a batch of layouts with the layout package/class in the spec file with the parameters set by
        layout_params_list and names them according to cell_name_list. Each dict in the layout_params_list creates a
        new layout

        Parameters
        ----------
        generate_gds : Optional[bool]
            Optional parameter: True (default) to generate the GDS
        layout_params_list : List[dict]
            Optional list of dicts corresponding to layout parameters passed to the generator class
        cell_name_list : List[str]
            Optional list of strings corresponding to the names given to each generated layout
        gen_full_gds : bool
            True to generate a gds with both physical and design layers
        gen_design_gds : bool
            True to generate the gds with only photonic design (and port) layers
        gen_physical_gds : bool
            True to generate the gds with only physical layers
        debug : bool
            True to print debug information
        """
        logging.info('---Generating flat .gds file---')
        # TODO: Implement the gen_full/gen_design/gen_physical
        # If no list is provided, extract layout params from the provided spec file
        if layout_params_list is None:
            layout_params_list = [self.specs['layout_params']]
        if cell_name_list is None:
            cell_name_list = [self.specs['impl_cell']]

        cls_package = self.specs['layout_package']
        cls_name = self.specs['layout_class']

        lay_module = importlib.import_module(cls_package)
        temp_cls = getattr(lay_module, cls_name)

        temp_list = []
        for lay_params in layout_params_list:
            template = self.tdb.new_template(params=lay_params, temp_cls=temp_cls, debug=debug)
            temp_list.append(template)

        self.tdb._prj = self.prj
        self.tdb.instantiate_flat_masters(master_list=temp_list,
                                          name_list=cell_name_list,
                                          lib_name='_flat',
                                          debug=debug,
                                          rename_dict=None,
                                          draw_flat_gds=generate_gds,
                                          )

    def dataprep(self, debug=False):
        """
        Parameters
        ----------
        debug : bool
            True to print debug information
        Returns
        -------
        """
        logging.info('---Running dataprep---')
        self.generate_flat_gds(generate_gds=False)
        self.tdb.dataprep()
        self.tdb.create_masters_in_db(lib_name='_dataprep',
                                      content_list=self.tdb.post_dataprep_flat_content_list,
                                      debug=debug,
                                      )

    def dataprep_skill(self, debug=False):
        print('\n---Running dataprep_skill---')

        # Must call self.generate_gds first
        # Do not export a gds
        self.tdb.export_gds = False
        self.tdb.create_masters_in_db(lib_name=self.impl_lib,
                                      content_list=self.tdb.content_list,
                                      debug=debug,
                                      )
        lib_path = os.path.join(self.tdb._prj.impl_db.default_lib_path, self.impl_lib)

        self.tdb._prj.impl_db.setup_bpg_skill(
            output_path=lib_path,
            dataprep_procedure_path=self.prj.photonic_tech_info.dataprep_path,
            dataprep_parameters_path=self.prj.photonic_tech_info.dataprep_params_path,
            dataprep_skill_function_path=self.prj.dataprep_skill_path
        )

        print('\n---Running manh---\n')
        for cell in self.cell_name_list:
            self.prj.impl_db.manh(lib_name=self.impl_lib,
                                  cell_name=cell,
                                  debug=True
                                  )

        print('\n---Running dataprep on non-manh---\n')
        for cell in self.cell_name_list:
            self.prj.impl_db.dataprep(lib_name=self.impl_lib,
                                      cell_name=cell,
                                      debug=True
                                      )

        print('\n---Running dataprep on manh---\n')
        for cell in self.cell_name_list:
            self.prj.impl_db.dataprep(lib_name=self.impl_lib,
                                      cell_name=cell+'_Manh',
                                      debug=True
                                      )


    def create_materials_file(self):
        """
        Takes the custom materials stated in the lumerical_map and generates a Lumerical lsf file that defines the
        materials for use in simulation.
        """
        # 1) load the lumerical map file
        inpath = self.prj.photonic_tech_info.lsf_export_path
        outpath = self.scripts_dir / 'materials.lsf'
        with open(inpath, 'r') as f:
            lumerical_map = yaml.load(f)

        # 2) Extract the custom materials under the materials key
        mat_map = lumerical_map['materials']

        # 3) Create the LumericalMaterialGenerator class and load the data in
        lmg = LumericalMaterialGenerator(str(outpath))
        lmg.import_material_file(mat_map)

        # 4) Export to LSF
        lmg.export_to_lsf()

    @staticmethod
    def load_yaml(filepath):
        """ Setup standardized method for yaml loading """
        with open(filepath, 'r') as stream:
            temp = yaml.safe_load(stream)
        return temp<|MERGE_RESOLUTION|>--- conflicted
+++ resolved
@@ -21,15 +21,11 @@
     """
     Class that manages the creation of Photonic Layouts and Lumerical LSF files
     """
-<<<<<<< HEAD
     def __init__(self,
                  bprj: "PhotonicBagProject",
                  spec_file,
+                 verbose=False,
                  ):
-=======
-    def __init__(self, bprj, spec_file, verbose=False):
-        DesignManager.__init__(self, bprj, spec_file)
->>>>>>> 3b8d51ef
 
         DesignManager.__init__(self, bprj, spec_file)
         """
@@ -59,29 +55,29 @@
         self.scripts_dir.mkdir(exist_ok=True)
         self.data_dir.mkdir(exist_ok=True)
 
-<<<<<<< HEAD
         # Overwrite tech parameters if specified in the spec file
+        # Get root path for the project
+        bag_work_dir = Path(os.environ['BAG_WORK_DIR'])
+
         # Setup the abstract tech layermap
         if 'layermap' in self.specs:
-            bag_work_dir = Path(os.environ['BAG_WORK_DIR'])
             self.prj.photonic_tech_info.layermap_path = bag_work_dir / self.specs['layermap']
+        logging.info(f'loading layermap from {self.prj.photonic_info.layermap_path}')
 
         # Setup the dataprep procedure
         if 'dataprep' in self.specs:
-            bag_work_dir = Path(os.environ['BAG_WORK_DIR'])
             self.prj.photonic_tech_info.dataprep_routine_filepath = bag_work_dir / self.specs['dataprep']
+        logging.info(f'loading dataprep procedure from {self.prj.photonic_tech_info.dataprep_routine_filepath}')
 
         if 'dataprep_params' in self.specs:
-            bag_work_dir = Path(os.environ['BAG_WORK_DIR'])
             self.prj.photonic_tech_info.dataprep_parameters_filepath = bag_work_dir / self.specs['dataprep_params']
+        logging.info(f'loading dataprep and DRC parameters from '
+                     f'{self.prj.photonic_tech_info.dataprep_parameters_filepath}')
 
         # Setup the lumerical export map
         if 'lsf_export_map' in self.specs:
-            bag_work_dir = Path(os.environ['BAG_WORK_DIR'])
             self.prj.photonic_tech_info.lsf_export_path = bag_work_dir / self.specs['lsf_export_map']
-=======
-        # Get root path for the project
-        bag_work_dir = Path(os.environ['BAG_WORK_DIR'])
+        logging.info(f'loading lumerical export configuration from {self.prj.photonic_tech_info.lsf_export_path}')
 
         # Enable logging for BPG
         if 'logfile' in self.specs:
@@ -89,28 +85,6 @@
         else:
             self.log_path = self.project_dir / 'output.log'
         setup_logger(logfile=str(self.log_path), verbose=verbose)
-
-        # Setup the abstract tech layermap
-        if 'layermap' in self.specs:
-            self.layermap_path = bag_work_dir / self.specs['layermap']
-        else:
-            self.layermap_path = self.prj.layermap_path
-        logging.info(f'loading layermap from {self.layermap_path}')
-
-        # Setup the dataprep procedure
-        if 'dataprep' in self.specs:
-            self.dataprep_path = bag_work_dir / self.specs['dataprep']
-        else:
-            self.dataprep_path = self.prj.dataprep_path
-        logging.info(f'loading dataprep procedure from {self.dataprep_path}')
-
-        # Setup the lumerical export map
-        if 'lsf_export_map' in self.specs:
-            self.lsf_export_path = bag_work_dir / self.specs['lsf_export_map']
-        else:
-            self.lsf_export_path = self.prj.lsf_export_path
-        logging.info(f'loading lumerical export configuration from {self.lsf_export_path}')
->>>>>>> 3b8d51ef
 
         # Set the paths of the output files
         self.lsf_path = str(self.scripts_dir / self.specs['lsf_filename'])
