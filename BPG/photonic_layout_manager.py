--- conflicted
+++ resolved
@@ -80,14 +80,9 @@
                 self.log_path = log_path.parent
                 self.log_filename = log_path.name
         else:
-<<<<<<< HEAD
-            self.log_path = self.project_dir / (self.specs['project_name'] + '.log')
-        setup_logger(logfile=str(self.log_path), verbose=verbose)
-=======
             self.log_path = self.project_dir
             self.log_filename = 'output.log'
         setup_logger(log_path=str(self.log_path), log_filename=str(self.log_filename), verbose=verbose)
->>>>>>> ce5f20a4
 
         # Overwrite tech parameters if specified in the spec file
         # Setup the abstract tech layermap
@@ -366,7 +361,6 @@
                                       debug=True
                                       )
 
-
     def create_materials_file(self):
         """
         Takes the custom materials stated in the lumerical_map and generates a Lumerical lsf file that defines the
