--- conflicted
+++ resolved
@@ -1,19 +1,7 @@
 import gdspy
-<<<<<<< HEAD
-from math import ceil, floor
-from matplotlib import pyplot
-from shapely.geometry import Point, MultiPoint, LineString, Polygon, MultiPolygon
-# from descartes import PolygonPatch
-from shapely.ops import cascaded_union
-from shapely.ops import polygonize_full, polygonize
-import sys
-
-maxpointsize = sys.maxsize
-=======
 from shapely.geometry import Polygon, MultiPolygon
 from typing import Union, Tuple, List
 import sys
->>>>>>> 37bdb6c9
 
 MAX_POINTS = sys.maxsize
 
@@ -30,10 +18,6 @@
         ax.plot(x, y, color=color, linewidth=3, solid_capstyle='round', zorder=1)
 
 
-<<<<<<< HEAD
-def coords_cleanup(coords_list_ori, # type: list[tuple[float, float]]
-                   eps_grid=1e-4,   # type: float
-=======
 def coords_apprx_in_line(coord1,  # type: Tuple[float, float]
                          coord2,  # type: Tuple[float, float]
                          coord3,  # type: Tuple[float, float]
@@ -108,7 +92,6 @@
 def coords_cleanup(coords_list_ori,  # type: List[Tuple[float, float]]
                    eps_grid=1e-4,   # type: float
                    debug=False,  # type: bool
->>>>>>> 37bdb6c9
                    ):
 
     """
@@ -124,88 +107,8 @@
         these two points should actually share the same x/y coordinate
     debug : bool
     """
-<<<<<<< HEAD
-
-
-    # print('coord_list_ori', coords_list_ori)
-
-    def cleanup_loop(coords_list_ori,  # type: list[tuple[float, float]]
-                     eps_grid=1e-4,  # type: float
-                     ):
-
-        def coords_apprx_in_line(coord1,        # type: tuple[float, float]
-                                 coord2,        # type: tuple[float, float]
-                                 coord3,        # type: tuple[float, float]
-                                 eps_grid=1e-4, # type: float
-                                 ):
-
-            """
-            Tell if three coordinates are in the same line
-            Expected to have three consecutive coordinates as inputs when the function is called
-            """
-
-            dx1 = coord1[0] - coord2[0]
-            dy1 = coord1[1] - coord2[1]
-            dx2 = coord2[0] - coord3[0]
-            dy2 = coord2[1] - coord3[1]
-
-            # if any of the two consecutive coords are actually the same, the three coords are in a line
-            if ((abs(dx1) < eps_grid) and (abs(dy1) < eps_grid)):
-                return True
-            elif ((abs(dx2) < eps_grid) and (abs(dy2) < eps_grid)):
-                return True
-            else:
-                # if x&y coords are accurate, we should have dx1_acc * dy2_acc =dx2_acc * dy1_acc,
-                # because of inaccuracy in float numbers, we have
-                # |dx1 * dy2 - dx2 * dy1| = |(dx1_acc + err1) * (dy2_acc + err2) - (dx2_acc + err3) * (dy1_acc + err4)|
-                #                         ~ |dx1 * err2 + dy2 * err1 - dx2 * err4 - dy1 * err3|
-                #                         < sum(|dx1|, |dx2|, |dy1|, |dy2|) * |err_max|
-                error_abs = abs(dx1 * dy2 - dx2 * dy1)
-                error_rlt = error_abs / (abs(dx1) + abs(dx2) + abs(dy1) + abs(dy2))
-                return (error_rlt < eps_grid)
-
-
-        # once a coordinate is deleted from the coords list, set fully_cleaned to False
-        fully_cleaned = True
-
-        # append the first two coords in the origin list to a new list
-        coords_list_out = [coords_list_ori[0], coords_list_ori[1]]
-
-        # if the last coord in the new list has the same x or y coordinate with
-        # both the second last coord and the coord to append, delete this coord
-        coord_1stlast = coords_list_out[-1]
-        coord_2ndlast = coords_list_out[-2]
-        # print(len(coords_list_ori))
-        for i in range(2, len(coords_list_ori)):
-            coord_to_append = coords_list_ori[i]
-            if (coords_apprx_in_line(coord_2ndlast, coord_1stlast, coord_to_append, eps_grid=eps_grid)):
-                fully_cleaned = False
-                coords_list_out = coords_list_out[:-1]
-                coords_list_out.append(coord_to_append)
-                coord_1stlast = coord_to_append
-            else:
-                coords_list_out.append(coord_to_append)
-                coord_2ndlast = coord_1stlast
-                coord_1stlast = coord_to_append
-
-        # print('coord_list_out', coords_list_out)
-        # now all the coordinates except the first and the last (the same one) should be on a corner of the polygon,
-        # unless the following appended coord has been deleted
-        # check if the firsr&last coord is redundant
-        if (coords_apprx_in_line(coords_list_out[-2], coords_list_out[0], coords_list_out[1], eps_grid=eps_grid)):
-            fully_cleaned = False
-            coords_list_out = coords_list_out[1:-1]
-            coords_list_out.append(coords_list_out[0])
-
-        # LAST STEP: just in case that the first and the last coord are slightly different
-        coords_list_out = coords_list_out[0:-1]
-        coords_list_out.append(coords_list_out[0])
-
-        return {'coords_list_out':coords_list_out, 'fully_cleaned':fully_cleaned}
-=======
     if debug:
         print('coord_list_ori', coords_list_ori)
->>>>>>> 37bdb6c9
 
     fully_cleaned = False
     coords_list_out = coords_list_ori
@@ -269,13 +172,7 @@
 
     # do manhattanization if manh_type is 'inc'
     if manh_type == 'non':
-<<<<<<< HEAD
-        return poly_coords
-    elif manh_type == 'map':
-        return coords_cleanup(poly_coords_manhgrid)
-=======
         return poly_coords  # coords_cleanup(poly_coords_manhgrid)
->>>>>>> 37bdb6c9
     elif (manh_type == 'inc') or (manh_type == 'dec'):
         # Determining the coordinate of a point which is likely to be inside the convex envelope of the polygon
         # (a kind of "center-of-mass")
@@ -406,26 +303,6 @@
 
     if isinstance(polygon_gdspy, gdspy.Polygon):
         coord_list = manh_skill(polygon_gdspy.points, manh_grid_size, manh_type)
-<<<<<<< HEAD
-        polygon_out = gdspy.Polygon(coord_list)
-        polygon_out = gdspy.offset(polygon_out,
-                                   0, tolerance=10, max_points=maxpointsize, join_first=True)
-    elif isinstance(polygon_gdspy, gdspy.PolygonSet):
-        coord_list = manh_skill(polygon_gdspy.polygons[0], manh_grid_size, manh_type)
-        polygon_out = gdspy.Polygon(coord_list)
-        polygon_out = gdspy.offset(polygon_out,
-                                   0, tolerance=10, max_points=maxpointsize, join_first=True)
-        for poly in polygon_gdspy.polygons[1:]:
-            coord_list = manh_skill(poly, manh_grid_size, manh_type)
-            polygon_append = gdspy.Polygon(coord_list)
-            polygon_append = gdspy.offset(polygon_append,
-                                       0, tolerance=10, max_points=maxpointsize, join_first=True)
-            polygon_out = gdspy.fast_boolean(polygon_out, polygon_append, 'or', max_points=maxpointsize)
-            polygon_out = gdspy.offset(polygon_out,
-                                       0, tolerance=10, max_points=maxpointsize, join_first=True)
-    else:
-        raise ValueError('polygon_gdspy should be either a Polygon or PolygonSet')
-=======
         polygon_out = gdspy.offset(gdspy.Polygon(coord_list),
                                    0, tolerance=10, max_points=MAX_POINTS, join_first=True)
     elif isinstance(polygon_gdspy, gdspy.PolygonSet):
@@ -442,9 +319,7 @@
         raise ValueError('polygon_gdspy should be either a Polygon or PolygonSet')
 
     return polygon_out
->>>>>>> 37bdb6c9
-
-    return polygon_out
+
 
 '''
 
