--- conflicted
+++ resolved
@@ -39,10 +39,7 @@
 
     def __init__(self, bag_config_path=None, port=None):
         BagProject.__init__(self, bag_config_path, port)
-<<<<<<< HEAD
-=======
-
->>>>>>> 9d34b987
+        
         # Get the main working directory to be used for all relative paths
         root_path = os.environ['BAG_WORK_DIR']
 
