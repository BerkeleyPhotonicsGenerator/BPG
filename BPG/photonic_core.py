--- conflicted
+++ resolved
@@ -1,12 +1,9 @@
 import os
 import bag
 import bag.io
-<<<<<<< HEAD
 import abc
 import yaml
-=======
 import logging
->>>>>>> 3b8d51ef
 
 from pathlib import Path
 from bag.core import BagProject, create_tech_info, _parse_yaml_file, _import_class_from_str
@@ -61,7 +58,6 @@
         else:
             raise ValueError('bpg configuration vars not set in bag_config.yaml')
 
-<<<<<<< HEAD
         # Grab technology information
         # TODO: Make the tech class loading generic again
         print('Setting up tech info class')
@@ -70,29 +66,6 @@
 
         self.photonic_tech_info = create_photonic_tech_info(bpg_config=self.bpg_config,
                                                             tech_info=self.tech_info)
-=======
-        # Extract relevant tech configuration paths
-        self.layermap_path = self.bpg_config.get('layermap', root_path + '/BPG/examples/tech/gds_map.yaml')
-        if not Path(self.layermap_path).is_file():
-            raise ValueError(f'layermap file {self.layermap_path} does not exist!')
-
-        self.dataprep_path = self.bpg_config.get('dataprep', root_path + '/BPG/examples/tech/dataprep.yaml')
-        if not Path(self.dataprep_path).is_file():
-            raise ValueError(f'dataprep file {self.dataprep_path} does not exist!')
-
-        self.lsf_export_path = self.bpg_config.get('lsf_dataprep',
-                                                   root_path + '/BPG/examples/tech/lumerical_map.yaml')
-        if not Path(self.lsf_export_path).is_file():
-            raise ValueError(f'layermap file {self.lsf_export_path} does not exist!')
-
-        # TODO: Create a dummy dataprep params file so that we can do a file exists check
-        self.dataprep_params_path = self.bpg_config.get('dataprep_params', '')
-
-        # Grab technology information
-        # TODO: Make the tech class loading generic again
-        self.tech_info = PTech()
-        # self.tech_info = create_tech_info(bag_config_path=bag_config_path)
->>>>>>> 3b8d51ef
 
     @staticmethod
     def load_yaml(filepath):
