import os
import string
import yaml

import bag
import bag.io

<<<<<<< HEAD
from bag.core import BagProject, create_tech_info
=======
from decimal import *
from bag.core import BagProject
>>>>>>> 29e2dbdb
from bag.layout.core import BagLayout
from .photonic_port import PhotonicPort
from typing import TYPE_CHECKING, List, Callable, Union, Tuple, Any
from itertools import chain

if TYPE_CHECKING:
    from BPG.photonic_objects import PhotonicRound
    from bag.layout.objects import InstanceInfo

try:
    import cybagoa
except ImportError:
    cybagoa = None


# From bag/core
class PhotonicBagProject(BagProject):
    """
    The main bag controller class.

    This class mainly stores all the user configurations, and issue
    high level bag commands.

    Parameters
    ----------
    bag_config_path : Optional[str]
        the bag configuration file path.  If None, will attempt to read from
        environment variable BAG_CONFIG_PATH.
    port : Optional[int]
        the BAG server process port number.  If not given, will read from port file.
    """

    def __init__(self, bag_config_path=None, port=None):

        # Setup bag config path from env if not provided
        if bag_config_path is None:
            if 'BAG_CONFIG_PATH' not in os.environ:
                raise EnvironmentError('BAG_CONFIG_PATH not defined')
            else:
                bag_config_path = os.environ['BAG_CONFIG_PATH']

        # Load configuration variables
        self.bag_config = self.load_yaml(bag_config_path)
        self.bpg_config = self.bag_config['bpg_config']

        # Extract relevant paths
        self.layermap_path = self.bpg_config['layermap']
        self.dataprep_path = self.bpg_config['dataprep']

        # Grab technology information
        print('Doing tech info setup')
        self.tech_info = create_tech_info(bag_config_path=bag_config_path)

    @staticmethod
    def load_yaml(filepath):
        """ Setup standardized method for yaml loading """
        return bag.core._parse_yaml_file(filepath)


# From bag/layout/core
class PhotonicBagLayout(BagLayout):
    """This class contains layout information of a cell.

    Parameters
    ----------
    grid : :class:`bag.layout.routing.RoutingGrid`
        the routing grid instance.
    use_cybagoa : bool
        True to use cybagoa package to accelerate layout.
    """

    def __init__(self, grid, use_cybagoa=False):
        BagLayout.__init__(self, grid, use_cybagoa)

        # Add new features to be supported in content list
        self._round_list = []  # type: List[PhotonicRound]
        self._sim_list = []
        self._source_list = []
        self._monitor_list = []

    def finalize(self):
        # type: () -> None
        """Prevents any further changes to this layout.
        """
        self._finalized = True

        # get rectangles
        rect_list = []
        for obj in self._rect_list:
            if obj.valid:
                if not obj.bbox.is_physical():
                    print('WARNING: rectangle with non-physical bounding box found.', obj.layer)
                else:
                    obj_content = obj.content
                    rect_list.append(obj_content)

        # filter out invalid geometries
        path_list = []
        polygon_list = []
        blockage_list = []
        boundary_list = []
        via_list = []
        round_list = []
        for targ_list, obj_list in ((path_list, self._path_list),
                                    (polygon_list, self._polygon_list),
                                    (blockage_list, self._blockage_list),
                                    (boundary_list, self._boundary_list),
                                    (via_list, self._via_list),
                                    (round_list, self._round_list)):
            for obj in obj_list:
                if obj.valid:
                    targ_list.append(obj.content)

        # get via primitives
        via_list.extend(self._via_primitives)

        # get instances
        inst_list = []  # type: List[InstanceInfo]
        for obj in self._inst_list:
            if obj.valid:
                obj_content = self._format_inst(obj)
                inst_list.append(obj_content)

        # Assemble raw content list from all
        self._raw_content = [inst_list,
                             self._inst_primitives,
                             rect_list,
                             via_list,
                             self._pin_list,
                             path_list,
                             blockage_list,
                             boundary_list,
                             polygon_list,
                             round_list,
                             self._sim_list,
                             self._source_list,
                             self._monitor_list
                             ]

        if (not inst_list and not self._inst_primitives and not rect_list and not blockage_list and
                not boundary_list and not via_list and not self._pin_list and not path_list and
                not polygon_list and not round_list and not self._sim_list and not self._source_list
                and not self._monitor_list):
            self._is_empty = True
        else:
            self._is_empty = False

    def get_content(self,  # type: BagLayout
                    lib_name,  # type: str
                    cell_name,  # type: str
                    rename_fun,  # type: Callable[[str], str]
                    ):
        # type: (...) -> Union[List[Any], Tuple[str, 'cybagoa.PyOALayout']]
        """returns a list describing geometries in this layout.

        Parameters
        ----------
        lib_name : str
            the layout library name.
        cell_name : str
            the layout top level cell name.
        rename_fun : Callable[[str], str]
            the layout cell renaming function.

        Returns
        -------
        content : Union[List[Any], Tuple[str, 'cybagoa.PyOALayout']]
            a list describing this layout, or PyOALayout if cybagoa package is enabled.
        """

        if not self._finalized:
            raise Exception('Layout is not finalized.')

        cell_name = rename_fun(cell_name)
        (inst_list, inst_prim_list, rect_list, via_list, pin_list,
         path_list, blockage_list, boundary_list, polygon_list, round_list,
         sim_list, source_list, monitor_list) = self._raw_content

        # update library name and apply layout cell renaming on instances
        inst_tot_list = []
        for inst in inst_list:
            inst_temp = inst.copy()
            inst_temp['lib'] = lib_name
            inst_temp['cell'] = rename_fun(inst_temp['cell'])
            inst_tot_list.append(inst_temp)
        inst_tot_list.extend(inst_prim_list)

        if self._use_cybagoa and cybagoa is not None:
            encoding = bag.io.get_encoding()
            oa_layout = cybagoa.PyLayout(encoding)

            for obj in inst_tot_list:
                oa_layout.add_inst(**obj)
            for obj in rect_list:
                oa_layout.add_rect(**obj)
            for obj in via_list:
                oa_layout.add_via(**obj)
            for obj in pin_list:
                oa_layout.add_pin(**obj)
            for obj in path_list:
                oa_layout.add_path(**obj)
            for obj in blockage_list:
                oa_layout.add_blockage(**obj)
            for obj in boundary_list:
                oa_layout.add_boundary(**obj)
            for obj in polygon_list:
                oa_layout.add_polygon(**obj)
            for obj in round_list:
                oa_layout.add_round(**obj)

            return cell_name, oa_layout
        else:
            ans = [cell_name, inst_tot_list, rect_list, via_list, pin_list, path_list,
                   blockage_list, boundary_list, polygon_list, round_list,
                   sim_list, source_list, monitor_list]
            return ans

    def move_all_by(self, dx=0.0, dy=0.0, unit_mode=False):
        # type: (Union[float, int], Union[float, int], bool) -> None
        """Move all layout objects in this layout by the given amount.

        Parameters
        ----------
        dx : Union[float, int]
            the X shift.
        dy : Union[float, int]
            the Y shift.
        unit_mode : bool
            True if shift values are given in resolution units.
        """
        if self._finalized:
            raise Exception('Layout is already finalized.')

        for obj in chain(self._inst_list, self._inst_primitives, self._rect_list,
                         self._via_primitives, self._via_list, self._pin_list,
                         self._path_list, self._blockage_list, self._boundary_list,
                         self._polygon_list, self._round_list,
                         self._sim_list, self._source_list, self._monitor_list):
            obj.move_by(dx=dx, dy=dy, unit_mode=unit_mode)

    def add_round(self,
                  round_obj  # type: PhotonicRound
                  ):
        """Add a new (arrayed) round shape.

        Parameters
        ----------
        round_obj : BPG.photonic_objects.PhotonicRound
            the round object to add.
        """
        if self._finalized:
            raise Exception('Layout is already finalized.')

        self._round_list.append(round_obj)

    def add_sim_obj(self, sim_obj):
        """ Add a new Lumerical simulation object to the db """
        if self._finalized:
            raise Exception('Layout is already finalized.')

        self._sim_list.append(sim_obj)

    def add_source_obj(self, source_obj):
        """ Add a new Lumerical source object to the db """
        if self._finalized:
            raise Exception('Layout is already finalized.')

        self._source_list.append(source_obj)

    def add_monitor_obj(self, monitor_obj):
        """ Add a new Lumerical monitor object to the db """
        if self._finalized:
            raise Exception('Layout is already finalized.')

        self._monitor_list.append(monitor_obj)


class PTech:
    def __init__(self):
        self.resolution = 0.001
        self.layout_unit = 0.000001
        self.via_tech_name = ''
        self.pin_purpose = None

    def get_layer_id(self, layer):
        pass

    def finalize_template(self, a):
        pass

    def use_flip_parity(self):
        pass


class CoordBase:
    """
    A class representing the basic unit of measurement for all objects in BPG.

    All user-facing values are assumed to be floating point numbers in units of microns. BAG internal functions
    assume that we receive 'unit-mode' numbers, which are integers in units of nanometers. Both formats are supported.
    """

    res = Decimal('1e-3')  # resolution for all numbers in BPG is 1nm
    micron = Decimal('1e-6')  # size of 1 micron in meters
    __slots__ = ['_value']

    def __new__(cls, value, *args, **kwargs):
        """ Assumes a floating point input value in microns, stores an internal integer representation on grid """
        self = object.__new__(cls)  # Create the immutable instance
        self._value = round(Decimal(str(value)) / CoordBase.res)
        return self

    def __repr__(self):
        return 'CoordBase({})'.format(self.float)

    @property
    def value(self):
        return self._value

    @property
    def unit_mode(self):
        return self.value

    @property
    def float(self):
        """ Returns the rounded floating point number closest to a valid point on the resolution grid """
        return float(self.value * CoordBase.res)

    @property
    def microns(self):
        return self.float

    @property
    def meters(self):
        """ Returns the rounded floating point number in meters closest to a valid point on the resolution grid """
        return float(self.value * CoordBase.res * CoordBase.micron)


class XY:
    """
    A class representing a single point on the XY plane
    """

    __slots__ = ['_x', '_y']

    def __new__(cls, xy, *args, **kwargs):
        """ Assumes a floating point input value in microns for each dimension """
        self = object.__new__(cls)  # Create the immutable instance
        self._x = CoordBase(xy[0])
        self._y = CoordBase(xy[1])
        return self

    @property
    def x(self):
        return self._x.unit_mode

    @property
    def y(self):
        return self._y.unit_mode

    @property
    def xy(self):
        return [self.x, self.y]

    @property
    def xy_float(self):
        return [self._x.float, self._y.float]

    @property
    def x_float(self):
        return self._x.float

    @property
    def y_float(self):
        return self._y.float

    @property
    def xy_meters(self):
        return [self._x.meters, self._y.meters]

    @property
    def x_meters(self):
        return self._x.meters

    @property
    def y_meters(self):
        return self._y.meters


class XYZ:
    """
    A class representing a single point on the XYZ space
    """

    __slots__ = ['_x', '_y', '_z']

    def __new__(cls, xyz, *args, **kwargs):
        """ Assumes a floating point input value in microns for each dimension """
        self = object.__new__(cls)  # Create the immutable instance
        self._x = CoordBase(xyz[0])
        self._y = CoordBase(xyz[1])
        self._z = CoordBase(xyz[2])
        return self

    @property
    def x(self):
        return self._x.unit_mode

    @property
    def y(self):
        return self._y.unit_mode

    @property
    def z(self):
        return self._z.unit_mode

    @property
    def xyz(self):
        return [self.x, self.y, self.z]

    @property
    def x_float(self):
        return self._x.float

    @property
    def y_float(self):
        return self._y.float

    @property
    def z_float(self):
        return self._z.float

    @property
    def xyz_float(self):
        return [self._x.float, self._y.float, self._z.float]

    @property
    def x_meters(self):
        return self._x.meters

    @property
    def y_meters(self):
        return self._y.meters

    @property
    def z_meters(self):
        return self._z.meters

    @property
    def xyz_meters(self):
        return [self._x.meters, self._y.meters, self._z.meters]


class Plane:
    """
    A class representing a plane that is orthogonal to one of the cardinal axes

    TODO: Implement this class
    """
    def __init__(self):
        pass


class Box:
    """
    A class representing a 3D rectangle
    """
    def __init__(self):
        self.geometry = {
            'x': {'center': 0.0, 'span': 0.0},
            'y': {'center': 0.0, 'span': 0.0},
            'z': {'center': 0.0, 'span': 0.0}
        }

    ''' Configuration Methods '''
    ''' USE THESE METHODS TO SETUP THE SIMULATION '''

    def move_by(self, dx, dy, unit_mode=False):
        if unit_mode is True:
            raise ValueError('Boxes dont currently support unit mode movement')

        self.geometry['x']['center'] += dx
        self.geometry['y']['center'] += dy

    def set_center_span(self, dim, center, span):
        """
        Sets the center and span of a given geometry dimension

        Parameters
        ----------
        dim : str
            'x', 'y', or 'z' for the corresponding dimension
        center : float
            coordinate location of the center of the geometry
        span : float
            length of the geometry along the dimension
        """

        self.geometry[dim]['center'] = center
        self.geometry[dim]['span'] = span

    def set_span(self, dim, span):
        """
        Sets the span of a given geometry dimension

        Parameters
        ----------
        dim : str
            'x', 'y', or 'z' for the corresponding dimension
        span : float
            length of the geometry along the dimension
        """
        self.geometry[dim]['span'] = span

    def align_to_port(self,
                      port,  # type: PhotonicPort
                      offset=(0, 0),  # type: Tuple,
                      ):
        """
        Moves the center of the simulation object to align to the provided photonic port

        Parameters
        ----------
        port : PhotonicPort
            Photonic port for the simulation object to be aligned to
        offset : Tuple
            (x, y) offset relative to the port location
        """
        center = port.center_unit
        self.geometry['x']['center'] = center[0]
        self.geometry['y']['center'] = center[1]
<|MERGE_RESOLUTION|>--- conflicted
+++ resolved
@@ -5,12 +5,9 @@
 import bag
 import bag.io
 
-<<<<<<< HEAD
 from bag.core import BagProject, create_tech_info
-=======
 from decimal import *
 from bag.core import BagProject
->>>>>>> 29e2dbdb
 from bag.layout.core import BagLayout
 from .photonic_port import PhotonicPort
 from typing import TYPE_CHECKING, List, Callable, Union, Tuple, Any
