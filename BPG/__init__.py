--- conflicted
+++ resolved
@@ -12,8 +12,4 @@
 from . import objects
 
 __version__ = '0.0.1'
-<<<<<<< HEAD
-print(f'Successfully imported BPG v{__version__}')
-=======
-# print(f'Successfully imported BPG v{__version__}')
->>>>>>> e123e9b4
+# print(f'Successfully imported BPG v{__version__}')